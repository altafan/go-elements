package pset

import (
	"bytes"
	"encoding/hex"
	"encoding/json"
	"errors"
	"fmt"
	"io/ioutil"
	"net/http"
	"os"
	"strings"
	"testing"
	"time"

	"github.com/btcsuite/btcd/btcec/v2"
	"github.com/btcsuite/btcd/btcec/v2/ecdsa"
	"github.com/btcsuite/btcd/txscript"
	"github.com/stretchr/testify/assert"
	"github.com/vulpemventures/go-elements/confidential"
	"github.com/vulpemventures/go-elements/elementsutil"
	"github.com/vulpemventures/go-elements/network"
	"github.com/vulpemventures/go-elements/payment"
	"github.com/vulpemventures/go-elements/transaction"
)

var lbtc = append(
	[]byte{0x01},
	elementsutil.ReverseBytes(h2b(network.Regtest.AssetID))...,
)

func TestRoundTrip(t *testing.T) {
	tests := struct {
		base64 []string
		hex    []string
	}{
		[]string{
			"cHNldP8BAOoCAAAAAAGA5RCreFagpc3t/LtM7IaVNJsxhUECqpKZTyY+NPBknQAAAAAA/////wMBJbJRBw4pyhkEPPM8zXMk4t2rA+zErgted8T8Dlz2yVoBAAAAAAL68IAAGXapFDk5cIC1HvIsWb10aa+s/77sDaEuiKwBJbJRBw4pyhkEPPM8zXMk4t2rA+zErgted8T8Dlz2yVoBAAAAAAL67PwAGXapFGWb7bXT08erEtf4UyPDobbAYO++iKwBJbJRBw4pyhkEPPM8zXMk4t2rA+zErgted8T8Dlz2yVoBAAAAAAAAAfQAAAAAAAAAAAAAAA==",
			"cHNldP8BAP0TAQIAAAAAAudkFztdrMhMWO7vFlBwP5VPD3a1wWIqQW5hZLCiFUBAAQAAAAD/////OO9qlyJ3LlMjldgpP0NjjGtHhmWusLRh/JkpzKznJSgBAAAAAP////8DASWyUQcOKcoZBDzzPM1zJOLdqwPsxK4LXnfE/A5c9slaAQAAAAAHJw4AABl2qRQ5OXCAtR7yLFm9dGmvrP++7A2hLoisASWyUQcOKcoZBDzzPM1zJOLdqwPsxK4LXnfE/A5c9slaAQAAAAAExLGoABl2qRRQpBARXwp9iplHLkfRko/4CGlIyIisASWyUQcOKcoZBDzzPM1zJOLdqwPsxK4LXnfE/A5c9slaAQAAAAAAAAJYAAAAAAAAAAAAAAAA",
			"cHNldP8BAOoCAAAAAAGA5RCreFagpc3t/LtM7IaVNJsxhUECqpKZTyY+NPBknQAAAAAA/////wMBJbJRBw4pyhkEPPM8zXMk4t2rA+zErgted8T8Dlz2yVoBAAAAAAL68IAAGXapFDk5cIC1HvIsWb10aa+s/77sDaEuiKwBJbJRBw4pyhkEPPM8zXMk4t2rA+zErgted8T8Dlz2yVoBAAAAAAL67PwAGXapFGWb7bXT08erEtf4UyPDobbAYO++iKwBJbJRBw4pyhkEPPM8zXMk4t2rA+zErgted8T8Dlz2yVoBAAAAAAAAAfQAAAAAAAAAAQD9DwECAAAAAAEMrzgdRPCUZh8tpxoRlGJRon1lbWwUFXfifEg6bUKPAQEAAABqRzBEAiBayZ9ZiNaZ1tn3IAQJjC5SyPNCg46QCd3jPSBBCMyTDQIgdyOM1ApOQjTx5wzquP1rUcUyWVQ4cuXZ9LrVRJGLgs4BIQK1IUpPDWli/lR/C5y7JB+d8bYcPEAdv7BM3Vnv1VK+of////8CASWyUQcOKcoZBDzzPM1zJOLdqwPsxK4LXnfE/A5c9slaAQAAAAAF9d9wABl2qRRlm+2109PHqxLX+FMjw6G2wGDvvoisASWyUQcOKcoZBDzzPM1zJOLdqwPsxK4LXnfE/A5c9slaAQAAAAAAAAGQAAAAAAAAAQMEAQAAAAABABl2qRQ5OXCAtR7yLFm9dGmvrP++7A2hLoisAAEAGXapFGWb7bXT08erEtf4UyPDobbAYO++iKwAAA==",
			"cHNldP8BAP0TAQIAAAAAAudkFztdrMhMWO7vFlBwP5VPD3a1wWIqQW5hZLCiFUBAAQAAAAD/////OO9qlyJ3LlMjldgpP0NjjGtHhmWusLRh/JkpzKznJSgBAAAAAP////8DASWyUQcOKcoZBDzzPM1zJOLdqwPsxK4LXnfE/A5c9slaAQAAAAAHJw4AABl2qRQ5OXCAtR7yLFm9dGmvrP++7A2hLoisASWyUQcOKcoZBDzzPM1zJOLdqwPsxK4LXnfE/A5c9slaAQAAAAAExLGoABl2qRRQpBARXwp9iplHLkfRko/4CGlIyIisASWyUQcOKcoZBDzzPM1zJOLdqwPsxK4LXnfE/A5c9slaAQAAAAAAAAJYAAAAAAAAAAEA/VIBAgAAAAAB5QI7TElwI68ZyKAJUfW2ifFt/dgl4uQjnp8y5Aoh/R8BAAAAakcwRAIgcuVWtRxuKxXlR2LRV39D8dQLYS2MCx/OLn0H9IKoyT8CIDGx9lDxon9qOcBNu+g2deIIKz2+eLoH/XqWpuZaeR3wASEC+dqsbhz4d1mlsATUKaH41o/LB2t++70wtHXE8SDecmD/////AwElslEHDinKGQQ88zzNcyTi3asD7MSuC153xPwOXPbJWgEAAAAAEeGImAAXqRQdRtQdgvTtPvXaDaASymM/0IWtQYcBJbJRBw4pyhkEPPM8zXMk4t2rA+zErgted8T8Dlz2yVoBAAAAAAX14QAAGXapFFCkEBFfCn2KmUcuR9GSj/gIaUjIiKwBJbJRBw4pyhkEPPM8zXMk4t2rA+zErgted8T8Dlz2yVoBAAAAAAAAGmgAAAAAAAABAwQBAAAAAAEA/VIBAgAAAAABlv45sh8NSwyvYcksJUqBinFtEx7OdF5lma3qNfhJtRMAAAAAakcwRAIgbLCYWg8UmyKKZSAIwlWY8Ie74vewVTsUrg7W586BBosCIFoS28W4G1X5ZuiKEnkf2S/UT5F238zw6VaivH03NomZASEC+dqsbhz4d1mlsATUKaH41o/LB2t++70wtHXE8SDecmD/////AwElslEHDinKGQQ88zzNcyTi3asD7MSuC153xPwOXPbJWgEAAAAABfXGmAAXqRRIRVDTKYYc5oMNII+mZhOpURqKFIcBJbJRBw4pyhkEPPM8zXMk4t2rA+zErgted8T8Dlz2yVoBAAAAAAX14QAAGXapFFCkEBFfCn2KmUcuR9GSj/gIaUjIiKwBJbJRBw4pyhkEPPM8zXMk4t2rA+zErgted8T8Dlz2yVoBAAAAAAAAGmgAAAAAAAABAwQBAAAAAAEAGXapFDk5cIC1HvIsWb10aa+s/77sDaEuiKwAAQAZdqkUUKQQEV8KfYqZRy5H0ZKP+AhpSMiIrAAA",
			"cHNldP8BAOoCAAAAAAGA5RCreFagpc3t/LtM7IaVNJsxhUECqpKZTyY+NPBknQAAAAAA/////wMBJbJRBw4pyhkEPPM8zXMk4t2rA+zErgted8T8Dlz2yVoBAAAAAAL68IAAGXapFDk5cIC1HvIsWb10aa+s/77sDaEuiKwBJbJRBw4pyhkEPPM8zXMk4t2rA+zErgted8T8Dlz2yVoBAAAAAAL67PwAGXapFGWb7bXT08erEtf4UyPDobbAYO++iKwBJbJRBw4pyhkEPPM8zXMk4t2rA+zErgted8T8Dlz2yVoBAAAAAAAAAfQAAAAAAAAAAQD9DwECAAAAAAEMrzgdRPCUZh8tpxoRlGJRon1lbWwUFXfifEg6bUKPAQEAAABqRzBEAiBayZ9ZiNaZ1tn3IAQJjC5SyPNCg46QCd3jPSBBCMyTDQIgdyOM1ApOQjTx5wzquP1rUcUyWVQ4cuXZ9LrVRJGLgs4BIQK1IUpPDWli/lR/C5y7JB+d8bYcPEAdv7BM3Vnv1VK+of////8CASWyUQcOKcoZBDzzPM1zJOLdqwPsxK4LXnfE/A5c9slaAQAAAAAF9d9wABl2qRRlm+2109PHqxLX+FMjw6G2wGDvvoisASWyUQcOKcoZBDzzPM1zJOLdqwPsxK4LXnfE/A5c9slaAQAAAAAAAAGQAAAAAAAAIgICUUZEIPzJii5M00ev4ooy12kofazYYUdquFi6pDvTCPNHMEQCIB6GiyvqIt8FIpdGon598soPWEiAVG9/bVXa1xy9UNNTAiA6BKTMSfynOciXTJfT3pJMmYNeFa0dhblq0k6gctLmPgEBAwQBAAAAAAEAGXapFDk5cIC1HvIsWb10aa+s/77sDaEuiKwAAQAZdqkUZZvttdPTx6sS1/hTI8OhtsBg776IrAAA",
			"cHNldP8BAP0TAQIAAAAAAudkFztdrMhMWO7vFlBwP5VPD3a1wWIqQW5hZLCiFUBAAQAAAAD/////OO9qlyJ3LlMjldgpP0NjjGtHhmWusLRh/JkpzKznJSgBAAAAAP////8DASWyUQcOKcoZBDzzPM1zJOLdqwPsxK4LXnfE/A5c9slaAQAAAAAHJw4AABl2qRQ5OXCAtR7yLFm9dGmvrP++7A2hLoisASWyUQcOKcoZBDzzPM1zJOLdqwPsxK4LXnfE/A5c9slaAQAAAAAExLGoABl2qRRQpBARXwp9iplHLkfRko/4CGlIyIisASWyUQcOKcoZBDzzPM1zJOLdqwPsxK4LXnfE/A5c9slaAQAAAAAAAAJYAAAAAAAAAAEA/VIBAgAAAAAB5QI7TElwI68ZyKAJUfW2ifFt/dgl4uQjnp8y5Aoh/R8BAAAAakcwRAIgcuVWtRxuKxXlR2LRV39D8dQLYS2MCx/OLn0H9IKoyT8CIDGx9lDxon9qOcBNu+g2deIIKz2+eLoH/XqWpuZaeR3wASEC+dqsbhz4d1mlsATUKaH41o/LB2t++70wtHXE8SDecmD/////AwElslEHDinKGQQ88zzNcyTi3asD7MSuC153xPwOXPbJWgEAAAAAEeGImAAXqRQdRtQdgvTtPvXaDaASymM/0IWtQYcBJbJRBw4pyhkEPPM8zXMk4t2rA+zErgted8T8Dlz2yVoBAAAAAAX14QAAGXapFFCkEBFfCn2KmUcuR9GSj/gIaUjIiKwBJbJRBw4pyhkEPPM8zXMk4t2rA+zErgted8T8Dlz2yVoBAAAAAAAAGmgAAAAAAAAiAgJtw/l+LHx7PC3I10QkqevEI2A+tBbbAKgut72XGy2f+kcwRAIgElLXtCndX9VW+glizqkCe5JOCRlJTTkwqkwLpBMzeYQCIFgCy2FjyJZEpbqYMKehMZSnfnHjVZPzrWQ7WyDu7l56AQEDBAEAAAAAAQD9UgECAAAAAAGW/jmyHw1LDK9hySwlSoGKcW0THs50XmWZreo1+Em1EwAAAABqRzBEAiBssJhaDxSbIoplIAjCVZjwh7vi97BVOxSuDtbnzoEGiwIgWhLbxbgbVflm6IoSeR/ZL9RPkXbfzPDpVqK8fTc2iZkBIQL52qxuHPh3WaWwBNQpofjWj8sHa377vTC0dcTxIN5yYP////8DASWyUQcOKcoZBDzzPM1zJOLdqwPsxK4LXnfE/A5c9slaAQAAAAAF9caYABepFEhFUNMphhzmgw0gj6ZmE6lRGooUhwElslEHDinKGQQ88zzNcyTi3asD7MSuC153xPwOXPbJWgEAAAAABfXhAAAZdqkUUKQQEV8KfYqZRy5H0ZKP+AhpSMiIrAElslEHDinKGQQ88zzNcyTi3asD7MSuC153xPwOXPbJWgEAAAAAAAAaaAAAAAAAACICAm3D+X4sfHs8LcjXRCSp68QjYD60FtsAqC63vZcbLZ/6RzBEAiB4l4UJYXALVJCNQYikgwUNf/4lvMCD9c0M4Vzj38ijOwIgAbex3YkykMJp8vqzNo4+YxbvjoXl77ydZpuHOH7nxSgBAQMEAQAAAAABABl2qRQ5OXCAtR7yLFm9dGmvrP++7A2hLoisAAEAGXapFFCkEBFfCn2KmUcuR9GSj/gIaUjIiKwAAA==",
			"cHNldP8BAOoCAAAAAAGA5RCreFagpc3t/LtM7IaVNJsxhUECqpKZTyY+NPBknQAAAAAA/////wMBJbJRBw4pyhkEPPM8zXMk4t2rA+zErgted8T8Dlz2yVoBAAAAAAL68IAAGXapFDk5cIC1HvIsWb10aa+s/77sDaEuiKwBJbJRBw4pyhkEPPM8zXMk4t2rA+zErgted8T8Dlz2yVoBAAAAAAL67PwAGXapFGWb7bXT08erEtf4UyPDobbAYO++iKwBJbJRBw4pyhkEPPM8zXMk4t2rA+zErgted8T8Dlz2yVoBAAAAAAAAAfQAAAAAAAAAAQD9DwECAAAAAAEMrzgdRPCUZh8tpxoRlGJRon1lbWwUFXfifEg6bUKPAQEAAABqRzBEAiBayZ9ZiNaZ1tn3IAQJjC5SyPNCg46QCd3jPSBBCMyTDQIgdyOM1ApOQjTx5wzquP1rUcUyWVQ4cuXZ9LrVRJGLgs4BIQK1IUpPDWli/lR/C5y7JB+d8bYcPEAdv7BM3Vnv1VK+of////8CASWyUQcOKcoZBDzzPM1zJOLdqwPsxK4LXnfE/A5c9slaAQAAAAAF9d9wABl2qRRlm+2109PHqxLX+FMjw6G2wGDvvoisASWyUQcOKcoZBDzzPM1zJOLdqwPsxK4LXnfE/A5c9slaAQAAAAAAAAGQAAAAAAAAAQdqRzBEAiAehosr6iLfBSKXRqJ+ffLKD1hIgFRvf21V2tccvVDTUwIgOgSkzEn8pznIl0yX096STJmDXhWtHYW5atJOoHLS5j4BIQJRRkQg/MmKLkzTR6/iijLXaSh9rNhhR2q4WLqkO9MI8wABABl2qRQ5OXCAtR7yLFm9dGmvrP++7A2hLoisAAEAGXapFGWb7bXT08erEtf4UyPDobbAYO++iKwAAA==",
			"cHNldP8BAP0TAQIAAAAAAudkFztdrMhMWO7vFlBwP5VPD3a1wWIqQW5hZLCiFUBAAQAAAAD/////OO9qlyJ3LlMjldgpP0NjjGtHhmWusLRh/JkpzKznJSgBAAAAAP////8DASWyUQcOKcoZBDzzPM1zJOLdqwPsxK4LXnfE/A5c9slaAQAAAAAHJw4AABl2qRQ5OXCAtR7yLFm9dGmvrP++7A2hLoisASWyUQcOKcoZBDzzPM1zJOLdqwPsxK4LXnfE/A5c9slaAQAAAAAExLGoABl2qRRQpBARXwp9iplHLkfRko/4CGlIyIisASWyUQcOKcoZBDzzPM1zJOLdqwPsxK4LXnfE/A5c9slaAQAAAAAAAAJYAAAAAAAAAAEA/VIBAgAAAAAB5QI7TElwI68ZyKAJUfW2ifFt/dgl4uQjnp8y5Aoh/R8BAAAAakcwRAIgcuVWtRxuKxXlR2LRV39D8dQLYS2MCx/OLn0H9IKoyT8CIDGx9lDxon9qOcBNu+g2deIIKz2+eLoH/XqWpuZaeR3wASEC+dqsbhz4d1mlsATUKaH41o/LB2t++70wtHXE8SDecmD/////AwElslEHDinKGQQ88zzNcyTi3asD7MSuC153xPwOXPbJWgEAAAAAEeGImAAXqRQdRtQdgvTtPvXaDaASymM/0IWtQYcBJbJRBw4pyhkEPPM8zXMk4t2rA+zErgted8T8Dlz2yVoBAAAAAAX14QAAGXapFFCkEBFfCn2KmUcuR9GSj/gIaUjIiKwBJbJRBw4pyhkEPPM8zXMk4t2rA+zErgted8T8Dlz2yVoBAAAAAAAAGmgAAAAAAAABB2pHMEQCIBJS17Qp3V/VVvoJYs6pAnuSTgkZSU05MKpMC6QTM3mEAiBYAsthY8iWRKW6mDCnoTGUp35x41WT861kO1sg7u5eegEhAm3D+X4sfHs8LcjXRCSp68QjYD60FtsAqC63vZcbLZ/6AAEA/VIBAgAAAAABlv45sh8NSwyvYcksJUqBinFtEx7OdF5lma3qNfhJtRMAAAAAakcwRAIgbLCYWg8UmyKKZSAIwlWY8Ie74vewVTsUrg7W586BBosCIFoS28W4G1X5ZuiKEnkf2S/UT5F238zw6VaivH03NomZASEC+dqsbhz4d1mlsATUKaH41o/LB2t++70wtHXE8SDecmD/////AwElslEHDinKGQQ88zzNcyTi3asD7MSuC153xPwOXPbJWgEAAAAABfXGmAAXqRRIRVDTKYYc5oMNII+mZhOpURqKFIcBJbJRBw4pyhkEPPM8zXMk4t2rA+zErgted8T8Dlz2yVoBAAAAAAX14QAAGXapFFCkEBFfCn2KmUcuR9GSj/gIaUjIiKwBJbJRBw4pyhkEPPM8zXMk4t2rA+zErgted8T8Dlz2yVoBAAAAAAAAGmgAAAAAAAABB2pHMEQCIHiXhQlhcAtUkI1BiKSDBQ1//iW8wIP1zQzhXOPfyKM7AiABt7HdiTKQwmny+rM2jj5jFu+OheXvvJ1mm4c4fufFKAEhAm3D+X4sfHs8LcjXRCSp68QjYD60FtsAqC63vZcbLZ/6AAEAGXapFDk5cIC1HvIsWb10aa+s/77sDaEuiKwAAQAZdqkUUKQQEV8KfYqZRy5H0ZKP+AhpSMiIrAAA",
		},
		[]string{
			"70736574ff0100ea02000000000180e510ab7856a0a5cdedfcbb4cec8695349b31854102aa92994f263e34f0649d0000000000ffffffff030125b251070e29ca19043cf33ccd7324e2ddab03ecc4ae0b5e77c4fc0e5cf6c95a010000000002faf080001976a91439397080b51ef22c59bd7469afacffbeec0da12e88ac0125b251070e29ca19043cf33ccd7324e2ddab03ecc4ae0b5e77c4fc0e5cf6c95a010000000002faecfc001976a914659bedb5d3d3c7ab12d7f85323c3a1b6c060efbe88ac0125b251070e29ca19043cf33ccd7324e2ddab03ecc4ae0b5e77c4fc0e5cf6c95a0100000000000001f40000000000000000000000",
			"70736574ff0100fd1301020000000002e764173b5dacc84c58eeef1650703f954f0f76b5c1622a416e6164b0a21540400100000000ffffffff38ef6a9722772e532395d8293f43638c6b478665aeb0b461fc9929ccace725280100000000ffffffff030125b251070e29ca19043cf33ccd7324e2ddab03ecc4ae0b5e77c4fc0e5cf6c95a010000000007270e00001976a91439397080b51ef22c59bd7469afacffbeec0da12e88ac0125b251070e29ca19043cf33ccd7324e2ddab03ecc4ae0b5e77c4fc0e5cf6c95a010000000004c4b1a8001976a91450a410115f0a7d8a99472e47d1928ff8086948c888ac0125b251070e29ca19043cf33ccd7324e2ddab03ecc4ae0b5e77c4fc0e5cf6c95a010000000000000258000000000000000000000000",
			"70736574ff0100ea02000000000180e510ab7856a0a5cdedfcbb4cec8695349b31854102aa92994f263e34f0649d0000000000ffffffff030125b251070e29ca19043cf33ccd7324e2ddab03ecc4ae0b5e77c4fc0e5cf6c95a010000000002faf080001976a91439397080b51ef22c59bd7469afacffbeec0da12e88ac0125b251070e29ca19043cf33ccd7324e2ddab03ecc4ae0b5e77c4fc0e5cf6c95a010000000002faecfc001976a914659bedb5d3d3c7ab12d7f85323c3a1b6c060efbe88ac0125b251070e29ca19043cf33ccd7324e2ddab03ecc4ae0b5e77c4fc0e5cf6c95a0100000000000001f4000000000000000100fd0f010200000000010caf381d44f094661f2da71a11946251a27d656d6c141577e27c483a6d428f01010000006a47304402205ac99f5988d699d6d9f72004098c2e52c8f342838e9009dde33d204108cc930d022077238cd40a4e4234f1e70ceab8fd6b51c53259543872e5d9f4bad544918b82ce012102b5214a4f0d6962fe547f0b9cbb241f9df1b61c3c401dbfb04cdd59efd552bea1ffffffff020125b251070e29ca19043cf33ccd7324e2ddab03ecc4ae0b5e77c4fc0e5cf6c95a010000000005f5df70001976a914659bedb5d3d3c7ab12d7f85323c3a1b6c060efbe88ac0125b251070e29ca19043cf33ccd7324e2ddab03ecc4ae0b5e77c4fc0e5cf6c95a010000000000000190000000000000010304010000000001001976a91439397080b51ef22c59bd7469afacffbeec0da12e88ac0001001976a914659bedb5d3d3c7ab12d7f85323c3a1b6c060efbe88ac0000",
			"70736574ff0100fd1301020000000002e764173b5dacc84c58eeef1650703f954f0f76b5c1622a416e6164b0a21540400100000000ffffffff38ef6a9722772e532395d8293f43638c6b478665aeb0b461fc9929ccace725280100000000ffffffff030125b251070e29ca19043cf33ccd7324e2ddab03ecc4ae0b5e77c4fc0e5cf6c95a010000000007270e00001976a91439397080b51ef22c59bd7469afacffbeec0da12e88ac0125b251070e29ca19043cf33ccd7324e2ddab03ecc4ae0b5e77c4fc0e5cf6c95a010000000004c4b1a8001976a91450a410115f0a7d8a99472e47d1928ff8086948c888ac0125b251070e29ca19043cf33ccd7324e2ddab03ecc4ae0b5e77c4fc0e5cf6c95a010000000000000258000000000000000100fd5201020000000001e5023b4c497023af19c8a00951f5b689f16dfdd825e2e4239e9f32e40a21fd1f010000006a473044022072e556b51c6e2b15e54762d1577f43f1d40b612d8c0b1fce2e7d07f482a8c93f022031b1f650f1a27f6a39c04dbbe83675e2082b3dbe78ba07fd7a96a6e65a791df0012102f9daac6e1cf87759a5b004d429a1f8d68fcb076b7efbbd30b475c4f120de7260ffffffff030125b251070e29ca19043cf33ccd7324e2ddab03ecc4ae0b5e77c4fc0e5cf6c95a010000000011e188980017a9141d46d41d82f4ed3ef5da0da012ca633fd085ad41870125b251070e29ca19043cf33ccd7324e2ddab03ecc4ae0b5e77c4fc0e5cf6c95a010000000005f5e100001976a91450a410115f0a7d8a99472e47d1928ff8086948c888ac0125b251070e29ca19043cf33ccd7324e2ddab03ecc4ae0b5e77c4fc0e5cf6c95a010000000000001a6800000000000001030401000000000100fd520102000000000196fe39b21f0d4b0caf61c92c254a818a716d131ece745e6599adea35f849b513000000006a47304402206cb0985a0f149b228a652008c25598f087bbe2f7b0553b14ae0ed6e7ce81068b02205a12dbc5b81b55f966e88a12791fd92fd44f9176dfccf0e956a2bc7d37368999012102f9daac6e1cf87759a5b004d429a1f8d68fcb076b7efbbd30b475c4f120de7260ffffffff030125b251070e29ca19043cf33ccd7324e2ddab03ecc4ae0b5e77c4fc0e5cf6c95a010000000005f5c6980017a914484550d329861ce6830d208fa66613a9511a8a14870125b251070e29ca19043cf33ccd7324e2ddab03ecc4ae0b5e77c4fc0e5cf6c95a010000000005f5e100001976a91450a410115f0a7d8a99472e47d1928ff8086948c888ac0125b251070e29ca19043cf33ccd7324e2ddab03ecc4ae0b5e77c4fc0e5cf6c95a010000000000001a68000000000000010304010000000001001976a91439397080b51ef22c59bd7469afacffbeec0da12e88ac0001001976a91450a410115f0a7d8a99472e47d1928ff8086948c888ac0000",
			"70736574ff0100ea02000000000180e510ab7856a0a5cdedfcbb4cec8695349b31854102aa92994f263e34f0649d0000000000ffffffff030125b251070e29ca19043cf33ccd7324e2ddab03ecc4ae0b5e77c4fc0e5cf6c95a010000000002faf080001976a91439397080b51ef22c59bd7469afacffbeec0da12e88ac0125b251070e29ca19043cf33ccd7324e2ddab03ecc4ae0b5e77c4fc0e5cf6c95a010000000002faecfc001976a914659bedb5d3d3c7ab12d7f85323c3a1b6c060efbe88ac0125b251070e29ca19043cf33ccd7324e2ddab03ecc4ae0b5e77c4fc0e5cf6c95a0100000000000001f4000000000000000100fd0f010200000000010caf381d44f094661f2da71a11946251a27d656d6c141577e27c483a6d428f01010000006a47304402205ac99f5988d699d6d9f72004098c2e52c8f342838e9009dde33d204108cc930d022077238cd40a4e4234f1e70ceab8fd6b51c53259543872e5d9f4bad544918b82ce012102b5214a4f0d6962fe547f0b9cbb241f9df1b61c3c401dbfb04cdd59efd552bea1ffffffff020125b251070e29ca19043cf33ccd7324e2ddab03ecc4ae0b5e77c4fc0e5cf6c95a010000000005f5df70001976a914659bedb5d3d3c7ab12d7f85323c3a1b6c060efbe88ac0125b251070e29ca19043cf33ccd7324e2ddab03ecc4ae0b5e77c4fc0e5cf6c95a01000000000000019000000000000022020251464420fcc98a2e4cd347afe28a32d769287dacd861476ab858baa43bd308f347304402201e868b2bea22df05229746a27e7df2ca0f584880546f7f6d55dad71cbd50d35302203a04a4cc49fca739c8974c97d3de924c99835e15ad1d85b96ad24ea072d2e63e01010304010000000001001976a91439397080b51ef22c59bd7469afacffbeec0da12e88ac0001001976a914659bedb5d3d3c7ab12d7f85323c3a1b6c060efbe88ac0000",
			"70736574ff0100fd1301020000000002e764173b5dacc84c58eeef1650703f954f0f76b5c1622a416e6164b0a21540400100000000ffffffff38ef6a9722772e532395d8293f43638c6b478665aeb0b461fc9929ccace725280100000000ffffffff030125b251070e29ca19043cf33ccd7324e2ddab03ecc4ae0b5e77c4fc0e5cf6c95a010000000007270e00001976a91439397080b51ef22c59bd7469afacffbeec0da12e88ac0125b251070e29ca19043cf33ccd7324e2ddab03ecc4ae0b5e77c4fc0e5cf6c95a010000000004c4b1a8001976a91450a410115f0a7d8a99472e47d1928ff8086948c888ac0125b251070e29ca19043cf33ccd7324e2ddab03ecc4ae0b5e77c4fc0e5cf6c95a010000000000000258000000000000000100fd5201020000000001e5023b4c497023af19c8a00951f5b689f16dfdd825e2e4239e9f32e40a21fd1f010000006a473044022072e556b51c6e2b15e54762d1577f43f1d40b612d8c0b1fce2e7d07f482a8c93f022031b1f650f1a27f6a39c04dbbe83675e2082b3dbe78ba07fd7a96a6e65a791df0012102f9daac6e1cf87759a5b004d429a1f8d68fcb076b7efbbd30b475c4f120de7260ffffffff030125b251070e29ca19043cf33ccd7324e2ddab03ecc4ae0b5e77c4fc0e5cf6c95a010000000011e188980017a9141d46d41d82f4ed3ef5da0da012ca633fd085ad41870125b251070e29ca19043cf33ccd7324e2ddab03ecc4ae0b5e77c4fc0e5cf6c95a010000000005f5e100001976a91450a410115f0a7d8a99472e47d1928ff8086948c888ac0125b251070e29ca19043cf33ccd7324e2ddab03ecc4ae0b5e77c4fc0e5cf6c95a010000000000001a680000000000002202026dc3f97e2c7c7b3c2dc8d74424a9ebc423603eb416db00a82eb7bd971b2d9ffa47304402201252d7b429dd5fd556fa0962cea9027b924e0919494d3930aa4c0ba41333798402205802cb6163c89644a5ba9830a7a13194a77e71e35593f3ad643b5b20eeee5e7a0101030401000000000100fd520102000000000196fe39b21f0d4b0caf61c92c254a818a716d131ece745e6599adea35f849b513000000006a47304402206cb0985a0f149b228a652008c25598f087bbe2f7b0553b14ae0ed6e7ce81068b02205a12dbc5b81b55f966e88a12791fd92fd44f9176dfccf0e956a2bc7d37368999012102f9daac6e1cf87759a5b004d429a1f8d68fcb076b7efbbd30b475c4f120de7260ffffffff030125b251070e29ca19043cf33ccd7324e2ddab03ecc4ae0b5e77c4fc0e5cf6c95a010000000005f5c6980017a914484550d329861ce6830d208fa66613a9511a8a14870125b251070e29ca19043cf33ccd7324e2ddab03ecc4ae0b5e77c4fc0e5cf6c95a010000000005f5e100001976a91450a410115f0a7d8a99472e47d1928ff8086948c888ac0125b251070e29ca19043cf33ccd7324e2ddab03ecc4ae0b5e77c4fc0e5cf6c95a010000000000001a680000000000002202026dc3f97e2c7c7b3c2dc8d74424a9ebc423603eb416db00a82eb7bd971b2d9ffa47304402207897850961700b54908d4188a483050d7ffe25bcc083f5cd0ce15ce3dfc8a33b022001b7b1dd893290c269f2fab3368e3e6316ef8e85e5efbc9d669b87387ee7c52801010304010000000001001976a91439397080b51ef22c59bd7469afacffbeec0da12e88ac0001001976a91450a410115f0a7d8a99472e47d1928ff8086948c888ac0000",
			"70736574ff0100ea02000000000180e510ab7856a0a5cdedfcbb4cec8695349b31854102aa92994f263e34f0649d0000000000ffffffff030125b251070e29ca19043cf33ccd7324e2ddab03ecc4ae0b5e77c4fc0e5cf6c95a010000000002faf080001976a91439397080b51ef22c59bd7469afacffbeec0da12e88ac0125b251070e29ca19043cf33ccd7324e2ddab03ecc4ae0b5e77c4fc0e5cf6c95a010000000002faecfc001976a914659bedb5d3d3c7ab12d7f85323c3a1b6c060efbe88ac0125b251070e29ca19043cf33ccd7324e2ddab03ecc4ae0b5e77c4fc0e5cf6c95a0100000000000001f4000000000000000100fd0f010200000000010caf381d44f094661f2da71a11946251a27d656d6c141577e27c483a6d428f01010000006a47304402205ac99f5988d699d6d9f72004098c2e52c8f342838e9009dde33d204108cc930d022077238cd40a4e4234f1e70ceab8fd6b51c53259543872e5d9f4bad544918b82ce012102b5214a4f0d6962fe547f0b9cbb241f9df1b61c3c401dbfb04cdd59efd552bea1ffffffff020125b251070e29ca19043cf33ccd7324e2ddab03ecc4ae0b5e77c4fc0e5cf6c95a010000000005f5df70001976a914659bedb5d3d3c7ab12d7f85323c3a1b6c060efbe88ac0125b251070e29ca19043cf33ccd7324e2ddab03ecc4ae0b5e77c4fc0e5cf6c95a01000000000000019000000000000001076a47304402201e868b2bea22df05229746a27e7df2ca0f584880546f7f6d55dad71cbd50d35302203a04a4cc49fca739c8974c97d3de924c99835e15ad1d85b96ad24ea072d2e63e01210251464420fcc98a2e4cd347afe28a32d769287dacd861476ab858baa43bd308f30001001976a91439397080b51ef22c59bd7469afacffbeec0da12e88ac0001001976a914659bedb5d3d3c7ab12d7f85323c3a1b6c060efbe88ac0000",
			"70736574ff0100fd1301020000000002e764173b5dacc84c58eeef1650703f954f0f76b5c1622a416e6164b0a21540400100000000ffffffff38ef6a9722772e532395d8293f43638c6b478665aeb0b461fc9929ccace725280100000000ffffffff030125b251070e29ca19043cf33ccd7324e2ddab03ecc4ae0b5e77c4fc0e5cf6c95a010000000007270e00001976a91439397080b51ef22c59bd7469afacffbeec0da12e88ac0125b251070e29ca19043cf33ccd7324e2ddab03ecc4ae0b5e77c4fc0e5cf6c95a010000000004c4b1a8001976a91450a410115f0a7d8a99472e47d1928ff8086948c888ac0125b251070e29ca19043cf33ccd7324e2ddab03ecc4ae0b5e77c4fc0e5cf6c95a010000000000000258000000000000000100fd5201020000000001e5023b4c497023af19c8a00951f5b689f16dfdd825e2e4239e9f32e40a21fd1f010000006a473044022072e556b51c6e2b15e54762d1577f43f1d40b612d8c0b1fce2e7d07f482a8c93f022031b1f650f1a27f6a39c04dbbe83675e2082b3dbe78ba07fd7a96a6e65a791df0012102f9daac6e1cf87759a5b004d429a1f8d68fcb076b7efbbd30b475c4f120de7260ffffffff030125b251070e29ca19043cf33ccd7324e2ddab03ecc4ae0b5e77c4fc0e5cf6c95a010000000011e188980017a9141d46d41d82f4ed3ef5da0da012ca633fd085ad41870125b251070e29ca19043cf33ccd7324e2ddab03ecc4ae0b5e77c4fc0e5cf6c95a010000000005f5e100001976a91450a410115f0a7d8a99472e47d1928ff8086948c888ac0125b251070e29ca19043cf33ccd7324e2ddab03ecc4ae0b5e77c4fc0e5cf6c95a010000000000001a6800000000000001076a47304402201252d7b429dd5fd556fa0962cea9027b924e0919494d3930aa4c0ba41333798402205802cb6163c89644a5ba9830a7a13194a77e71e35593f3ad643b5b20eeee5e7a0121026dc3f97e2c7c7b3c2dc8d74424a9ebc423603eb416db00a82eb7bd971b2d9ffa000100fd520102000000000196fe39b21f0d4b0caf61c92c254a818a716d131ece745e6599adea35f849b513000000006a47304402206cb0985a0f149b228a652008c25598f087bbe2f7b0553b14ae0ed6e7ce81068b02205a12dbc5b81b55f966e88a12791fd92fd44f9176dfccf0e956a2bc7d37368999012102f9daac6e1cf87759a5b004d429a1f8d68fcb076b7efbbd30b475c4f120de7260ffffffff030125b251070e29ca19043cf33ccd7324e2ddab03ecc4ae0b5e77c4fc0e5cf6c95a010000000005f5c6980017a914484550d329861ce6830d208fa66613a9511a8a14870125b251070e29ca19043cf33ccd7324e2ddab03ecc4ae0b5e77c4fc0e5cf6c95a010000000005f5e100001976a91450a410115f0a7d8a99472e47d1928ff8086948c888ac0125b251070e29ca19043cf33ccd7324e2ddab03ecc4ae0b5e77c4fc0e5cf6c95a010000000000001a6800000000000001076a47304402207897850961700b54908d4188a483050d7ffe25bcc083f5cd0ce15ce3dfc8a33b022001b7b1dd893290c269f2fab3368e3e6316ef8e85e5efbc9d669b87387ee7c5280121026dc3f97e2c7c7b3c2dc8d74424a9ebc423603eb416db00a82eb7bd971b2d9ffa0001001976a91439397080b51ef22c59bd7469afacffbeec0da12e88ac0001001976a91450a410115f0a7d8a99472e47d1928ff8086948c888ac0000",
		},
	}

	for _, str := range tests.base64 {
		p, err := NewPsetFromBase64(str)
		if err != nil {
			t.Fatal(err)
		}
		res, err := p.ToBase64()
		if err != nil {
			t.Fatal(err)
		}
		assert.Equal(t, str, res)
	}

	for _, str := range tests.hex {
		p, err := NewPsetFromHex(str)
		if err != nil {
			t.Fatal(err)
		}
		res, err := p.ToHex()
		if err != nil {
			t.Fatal(err)
		}
		assert.Equal(t, str, res)
	}
}

func TestBroadcastBlindedSwapTx(t *testing.T) {
	/**
	* This test attempts to broadcast a confidential swap transaction
	* composed by 2 P2WPKH confidential input and 3 confidential outputs. The
	* outputs will be a confidential p2wpkh for both the asset, the
	* L-BTC, and another confidential p2wpkh for the change. A 4th
	* unblinded output is for the fees, with empty script.
	**/

	// Generating Alices Keys and Address
	privatekeyAlice, err := btcec.NewPrivateKey()
	if err != nil {
		t.Fatal(err)
	}
	blindPrivkeyAlice, err := btcec.NewPrivateKey()
	if err != nil {
		t.Fatal(err)
	}
	pubkeyAlice := privatekeyAlice.PubKey()
	blindPubkeyAlice := blindPrivkeyAlice.PubKey()
	p2wpkhAlice := payment.FromPublicKey(pubkeyAlice, &network.Regtest, blindPubkeyAlice)
	addressAlice, _ := p2wpkhAlice.ConfidentialWitnessPubKeyHash()

	// Generating Bobs Keys and Address
	privkeyBob, err := btcec.NewPrivateKey()
	if err != nil {
		t.Fatal(err)
	}
	blindPrivkeyBob, err := btcec.NewPrivateKey()
	if err != nil {
		t.Fatal(err)
	}
	pubkeyBob := privkeyBob.PubKey()
	blindPubkeyBob := blindPrivkeyBob.PubKey()
	p2wpkhBob := payment.FromPublicKey(pubkeyBob, &network.Regtest, blindPubkeyBob)
	addressBob, _ := p2wpkhBob.ConfidentialWitnessPubKeyHash()

	// Fund Alice address with LBTC.
	if _, err := faucet(addressAlice); err != nil {
		t.Fatal(err)
	}

	// Fund Bob address with an asset.
	_, mintedAsset, err := mint(addressBob, 1000, "VULPEM", "VLP")
	if err != nil {
		t.Fatal(err)
	}
	time.Sleep(2 * time.Second)

	// Retrieve Alice utxos.
	utxosAlice, err := unspents(addressAlice)
	if err != nil {
		t.Fatal(err)
	}

	// Retrieve Bob utxos.
	utxosBob, err := unspents(addressBob)
	if err != nil {
		t.Fatal(err)
	}

	// The transaction will have 2 input and 3 outputs.
	// Input From Alice
	txInputHashAlice := elementsutil.ReverseBytes(h2b(utxosAlice[0]["txid"].(string)))
	txInputIndexAlice := uint32(utxosAlice[0]["vout"].(float64))
	txInputAlice := transaction.NewTxInput(txInputHashAlice, txInputIndexAlice)
	// Input From Bob
	txInputHashBob := elementsutil.ReverseBytes(h2b(utxosBob[0]["txid"].(string)))
	txInputIndexBob := uint32(utxosBob[0]["vout"].(float64))
	txInputBob := transaction.NewTxInput(txInputHashBob, txInputIndexBob)

	//// Outputs from Alice
	// LBTC to Bob
	aliceToBobValue, _ := elementsutil.ValueToBytes(60000000)
	aliceToBobScript := p2wpkhBob.WitnessScript
	aliceToBobOutput := transaction.NewTxOutput(lbtc, aliceToBobValue, aliceToBobScript)
	// Change from/to Alice
	changeScriptAlice := p2wpkhAlice.WitnessScript
	changeValueAlice, _ := elementsutil.ValueToBytes(39999500)
	changeOutputAlice := transaction.NewTxOutput(lbtc, changeValueAlice[:], changeScriptAlice)

	// Asset hex
	asset := append([]byte{0x01}, elementsutil.ReverseBytes(h2b(mintedAsset))...)

	//// Outputs from Bob
	// Asset to Alice
	bobToAliceValue, _ := elementsutil.ValueToBytes(100000000000)
	bobToAliceScript := p2wpkhAlice.WitnessScript
	bobToAliceOutput := transaction.NewTxOutput(asset, bobToAliceValue, bobToAliceScript)

	// Create a new pset with all the outputs that need to be blinded first
	inputs := []*transaction.TxInput{txInputAlice, txInputBob}
	outputs := []*transaction.TxOutput{aliceToBobOutput, changeOutputAlice, bobToAliceOutput}
	p, err := New(inputs, outputs, 2, 0)
	if err != nil {
		t.Fatal(err)
	}

	// Add sighash type and witness utxos to the partial input.
	updater, err := NewUpdater(p)
	if err != nil {
		t.Fatal(err)
	}

	prevTxHexAlice, err := fetchTx(utxosAlice[0]["txid"].(string))
	if err != nil {
		t.Fatal(err)
	}
	prevTxAlice, _ := transaction.NewTxFromHex(prevTxHexAlice)
	assetCommitmentAlice := h2b(utxosAlice[0]["assetcommitment"].(string))
	valueCommitmentAlice := h2b(utxosAlice[0]["valuecommitment"].(string))
	witnessUtxoAlice := &transaction.TxOutput{
		Asset:           assetCommitmentAlice,
		Value:           valueCommitmentAlice,
		Script:          p2wpkhAlice.WitnessScript,
		Nonce:           prevTxAlice.Outputs[txInputIndexAlice].Nonce,
		RangeProof:      prevTxAlice.Outputs[txInputIndexAlice].RangeProof,
		SurjectionProof: prevTxAlice.Outputs[txInputIndexAlice].SurjectionProof,
	}

	if err := updater.AddInWitnessUtxo(witnessUtxoAlice, 0); err != nil {
		t.Fatal(err)
	}

	prevTxHexBob, err := fetchTx(utxosBob[0]["txid"].(string))
	if err != nil {
		t.Fatal(err)
	}
	prevTxBob, _ := transaction.NewTxFromHex(prevTxHexBob)
	assetCommitmentBob := h2b(utxosBob[0]["assetcommitment"].(string))
	valueCommitmentBob := h2b(utxosBob[0]["valuecommitment"].(string))
	witnessUtxoBob := &transaction.TxOutput{
		Asset:           assetCommitmentBob,
		Value:           valueCommitmentBob,
		Script:          p2wpkhBob.WitnessScript,
		Nonce:           prevTxBob.Outputs[txInputIndexBob].Nonce,
		RangeProof:      prevTxBob.Outputs[txInputIndexBob].RangeProof,
		SurjectionProof: prevTxBob.Outputs[txInputIndexBob].SurjectionProof,
	}

	if err := updater.AddInWitnessUtxo(witnessUtxoBob, 1); err != nil {
		t.Fatal(err)
	}

	inBlindingPrvKeys := [][]byte{
		blindPrivkeyAlice.Serialize(),
		blindPrivkeyBob.Serialize(),
	}
	outBlindingPrvKeys := [][]byte{
		blindPrivkeyBob.Serialize(),
		blindPrivkeyAlice.Serialize(),
		blindPrivkeyAlice.Serialize(),
	}

	if err := blindTransaction(
		p,
		inBlindingPrvKeys,
		outBlindingPrvKeys,
		nil,
	); err != nil {
		t.Fatal(err)
	}

	addFeesToTransaction(p, 500)

	prvKeys := []*btcec.PrivateKey{
		privatekeyAlice,
		privkeyBob,
	}
	scripts := [][]byte{
		p2wpkhAlice.Script,
		p2wpkhBob.Script,
	}
	if err := signTransaction(p, prvKeys, scripts, true, nil); err != nil {
		t.Fatal(err)
	}

	if _, err := broadcastTransaction(p); err != nil {
		t.Fatal(err)
	}
}

func TestBroadcastUnblindedTxP2PKH(t *testing.T) {
	/**
	* This test attempts to broadcast a transaction composed by 1 input and 3
	* outputs. The input of the transaction will be locked by a P2PKH script,
	* while the outputs will be a legacy P2PKH for the receiver and the same P2PKH for the change.	*
	* The 3rd output is for the fees, that in Elements side chains are explicits.
	**/

	// Generate sender random key pair.
	privkey, err := btcec.NewPrivateKey()
	if err != nil {
		t.Fatal(err)
	}
	pubkey := privkey.PubKey()
	p2pkh := payment.FromPublicKey(pubkey, &network.Regtest, nil)
	address, _ := p2pkh.PubKeyHash()

	// Fund sender address.
	if _, err := faucet(address); err != nil {
		t.Fatal(err)
	}

	// Retrieve sender utxos.
	utxos, err := unspents(address)
	if err != nil {
		t.Fatal(err)
	}

	// The transaction will have 1 input and 3 outputs.
	txInputHash := elementsutil.ReverseBytes(h2b(utxos[0]["txid"].(string)))
	txInputIndex := uint32(utxos[0]["vout"].(float64))
	txInput := transaction.NewTxInput(txInputHash, txInputIndex)

	receiverValue, _ := elementsutil.ValueToBytes(60000000)
	receiverScript := p2pkh.Script
	receiverOutput := transaction.NewTxOutput(lbtc, receiverValue, receiverScript)

	changeValue, _ := elementsutil.ValueToBytes(39999500)
	changeScript := p2pkh.Script
	changeOutput := transaction.NewTxOutput(lbtc, changeValue, changeScript)

	feeValue, _ := elementsutil.ValueToBytes(500)
	feeScript := []byte{}
	feeOutput := transaction.NewTxOutput(lbtc, feeValue, feeScript)

	// Create a new pset.
	inputs := []*transaction.TxInput{txInput}
	outputs := []*transaction.TxOutput{receiverOutput, changeOutput, feeOutput}
	p, err := New(inputs, outputs, 2, 0)
	if err != nil {
		t.Fatal(err)
	}

	// Add sighash type and witness utxo to the partial input.
	updater, err := NewUpdater(p)
	if err != nil {
		t.Fatal(err)
	}

	txHex, err := fetchTx(utxos[0]["txid"].(string))
	if err != nil {
		t.Fatal(err)
	}
	tx, _ := transaction.NewTxFromHex(txHex)

	updater.AddInNonWitnessUtxo(tx, 0)

	prvKeys := []*btcec.PrivateKey{privkey}
	scripts := [][]byte{p2pkh.Script}
	if err := signTransaction(p, prvKeys, scripts, false, nil); err != nil {
		t.Fatal(err)
	}

	if _, err := broadcastTransaction(p); err != nil {
		t.Fatal(err)
	}
}

func TestBroadcastUnblindedTxP2SH_P2WPKH(t *testing.T) {
	/**
	* This test attempts to broadcast a transaction composed by 1 input and 3
	* outputs. The input of the transaction will be a legacy input locked by a
	* p2sh(p2wpkh) script, while the outputs will be a legacy p2pkh for the
	* receiver and the same legacy p2sh for the change.
	* The 3rd output is for the fees, that in Elements side chains are explicits.
	**/

	// Generate sender random key pair.
	privkey, err := btcec.NewPrivateKey()
	if err != nil {
		t.Fatal(err)
	}
	pubkey := privkey.PubKey()
	p2wpkh := payment.FromPublicKey(pubkey, &network.Regtest, nil)
	p2sh, _ := payment.FromPayment(p2wpkh)
	address, _ := p2sh.ScriptHash()

	// Fund sender address.
	if _, err := faucet(address); err != nil {
		t.Fatal(err)
	}

	// Retrieve sender utxos.
	utxos, err := unspents(address)
	if err != nil {
		t.Fatal(err)
	}

	// The transaction will have 1 input and 3 outputs.
	txInputHash, _ := hex.DecodeString(utxos[0]["txid"].(string))
	txInputHash = elementsutil.ReverseBytes(txInputHash)
	txInputIndex := uint32(utxos[0]["vout"].(float64))
	txInput := transaction.NewTxInput(txInputHash, txInputIndex)

	receiverValue, _ := elementsutil.ValueToBytes(60000000)
	receiverScript, _ := hex.DecodeString("76a91439397080b51ef22c59bd7469afacffbeec0da12e88ac")
	receiverOutput := transaction.NewTxOutput(lbtc, receiverValue, receiverScript)

	changeScript := p2sh.Script
	changeValue, _ := elementsutil.ValueToBytes(39999500)
	changeOutput := transaction.NewTxOutput(lbtc, changeValue, changeScript)

	feeScript := []byte{}
	feeValue, _ := elementsutil.ValueToBytes(500)
	feeOutput := transaction.NewTxOutput(lbtc, feeValue, feeScript)

	// Create a new pset.
	inputs := []*transaction.TxInput{txInput}
	outputs := []*transaction.TxOutput{receiverOutput, changeOutput, feeOutput}
	p, err := New(inputs, outputs, 2, 0)
	if err != nil {
		t.Fatal(err)
	}

	// Add sighash type and witness utxo to the partial input.
	updater, err := NewUpdater(p)
	if err != nil {
		t.Fatal(err)
	}

	witValue, _ := elementsutil.ValueToBytes(uint64(utxos[0]["value"].(float64)))
	witnessUtxo := transaction.NewTxOutput(lbtc, witValue, p2sh.Script)
	if err := updater.AddInWitnessUtxo(witnessUtxo, 0); err != nil {
		t.Fatal(err)
	}

	prvKeys := []*btcec.PrivateKey{privkey}
	scripts := [][]byte{p2wpkh.Script}
	witOpts := &signOpts{pubkeyScript: p2wpkh.WitnessScript}
	if err := signTransaction(p, prvKeys, scripts, true, witOpts); err != nil {
		t.Fatal(err)
	}

	if _, err := broadcastTransaction(p); err != nil {
		t.Fatal(err)
	}
}

func TestBroadcastUnblindedTxP2WPKH(t *testing.T) {
	/**
	* This test attempts to broadcast a transaction composed by 1 input and 3
	* outputs. The input of the transaction will be a native segwit input, thus
	* locked by a p2wpkh script, while the outputs will be a legacy p2sh for the
	* receiver and the same segwit p2wpkh for the change.
	* The 3rd output is for the fees, that in Elements side chains are explicits.
	**/

	// Generate sender random key pair.
	privkey, err := btcec.NewPrivateKey()
	if err != nil {
		t.Fatal(err)
	}
	pubkey := privkey.PubKey()
	p2wpkh := payment.FromPublicKey(pubkey, &network.Regtest, nil)
	address, _ := p2wpkh.WitnessPubKeyHash()

	// Fund sender address.
	if _, err := faucet(address); err != nil {
		t.Fatal(err)
	}

	// Retrieve sender utxos.
	utxos, err := unspents(address)
	if err != nil {
		t.Fatal(err)
	}

	// The transaction will have 1 input and 3 outputs.
	txInputHash := elementsutil.ReverseBytes(h2b(utxos[0]["txid"].(string)))
	txInputIndex := uint32(utxos[0]["vout"].(float64))
	txInput := transaction.NewTxInput(txInputHash, txInputIndex)

	receiverValue, _ := elementsutil.ValueToBytes(60000000)
	receiverScript, _ := hex.DecodeString("76a91439397080b51ef22c59bd7469afacffbeec0da12e88ac")
	receiverOutput := transaction.NewTxOutput(lbtc, receiverValue, receiverScript)

	changeScript := p2wpkh.WitnessScript
	changeValue, _ := elementsutil.ValueToBytes(39999500)
	changeOutput := transaction.NewTxOutput(lbtc, changeValue, changeScript)

	feeScript := []byte{}
	feeValue, _ := elementsutil.ValueToBytes(500)
	feeOutput := transaction.NewTxOutput(lbtc, feeValue, feeScript)

	// Create a new pset.
	inputs := []*transaction.TxInput{txInput}
	outputs := []*transaction.TxOutput{receiverOutput, changeOutput, feeOutput}
	p, err := New(inputs, outputs, 2, 0)
	if err != nil {
		t.Fatal(err)
	}

	// Add sighash type and witness utxo to the partial input.
	updater, err := NewUpdater(p)
	if err != nil {
		t.Fatal(err)
	}

	witValue, _ := elementsutil.ValueToBytes(uint64(utxos[0]["value"].(float64)))
	witnessUtxo := transaction.NewTxOutput(lbtc, witValue, p2wpkh.WitnessScript)
	if err := updater.AddInWitnessUtxo(witnessUtxo, 0); err != nil {
		t.Fatal(err)
	}

	prvKeys := []*btcec.PrivateKey{privkey}
	scripts := [][]byte{p2wpkh.Script}
	if err := signTransaction(p, prvKeys, scripts, true, nil); err != nil {
		t.Fatal(err)
	}

	if _, err := broadcastTransaction(p); err != nil {
		t.Fatal(err)
	}
}

func TestBroadcastUnblindedTxP2SH_P2MS(t *testing.T) {
	/**
	* This test attempts to broadcast a transaction composed by 1 input and 3
	* outputs. The input of the transaction will be a legacy input locked by a
	* p2sh(p2ms) multisig script, while the outputs will be a legacy p2pkh for
	* the receiver and the same legacy p2sh for the change.
	* The 3rd output is for the fees, that in Elements side chains are explicits.
	**/

	// Generate sender random key pair.
	alice, err := btcec.NewPrivateKey()
	if err != nil {
		t.Fatal(err)
	}
	alicePubkey := alice.PubKey()

	bob, err := btcec.NewPrivateKey()
	if err != nil {
		t.Fatal(err)
	}
	bobPubkey := bob.PubKey()
	pubkeys := []*btcec.PublicKey{alicePubkey, bobPubkey}

	p2sh, _ := payment.FromPublicKeys(pubkeys, 2, &network.Regtest, nil)
	address, _ := p2sh.ScriptHash()

	// Fund sender address.
	if _, err := faucet(address); err != nil {
		t.Fatal(err)
	}

	// Retrieve sender utxos.
	utxos, err := unspents(address)
	if err != nil {
		t.Fatal(err)
	}

	// The transaction will have 1 input and 3 outputs.
	txInputHash := elementsutil.ReverseBytes(h2b(utxos[0]["txid"].(string)))
	txInputIndex := uint32(utxos[0]["vout"].(float64))
	txInput := transaction.NewTxInput(txInputHash, txInputIndex)

	receiverValue, _ := elementsutil.ValueToBytes(60000000)
	receiverScript, _ := hex.DecodeString("76a91439397080b51ef22c59bd7469afacffbeec0da12e88ac")
	receiverOutput := transaction.NewTxOutput(lbtc, receiverValue, receiverScript)

	changeScript := p2sh.Script
	changeValue, _ := elementsutil.ValueToBytes(39999500)
	changeOutput := transaction.NewTxOutput(lbtc, changeValue, changeScript)

	feeScript := []byte{}
	feeValue, _ := elementsutil.ValueToBytes(500)
	feeOutput := transaction.NewTxOutput(lbtc, feeValue, feeScript)

	// Create a new pset.
	inputs := []*transaction.TxInput{txInput}
	outputs := []*transaction.TxOutput{receiverOutput, changeOutput, feeOutput}
	p, err := New(inputs, outputs, 2, 0)
	if err != nil {
		t.Fatal(err)
	}

	// Add sighash type and witness utxo to the partial input.
	updater, err := NewUpdater(p)
	if err != nil {
		t.Fatal(err)
	}

	prevTxHex, err := fetchTx(utxos[0]["txid"].(string))
	if err != nil {
		t.Fatal(err)
	}
	prevTx, _ := transaction.NewTxFromHex(prevTxHex)
	if err := updater.AddInNonWitnessUtxo(prevTx, 0); err != nil {
		t.Fatal(err)
	}

	alicePrvKeys := []*btcec.PrivateKey{alice}
	scripts := [][]byte{p2sh.Redeem.Script}
	opts := &signOpts{pubkeyScript: p2sh.Redeem.Script}
	if err := signTransaction(p, alicePrvKeys, scripts, false, opts); err != nil {
		t.Fatal(err)
	}

	bobPrvKeys := []*btcec.PrivateKey{bob}
	if err := signTransaction(p, bobPrvKeys, scripts, false, opts); err != nil {
		t.Fatal(err)
	}

	if _, err := broadcastTransaction(p); err != nil {
		t.Fatal(err)
	}
}

func TestBroadcastUnblindedTxP2WSH_P2MS(t *testing.T) {
	/**
	* This test attempts to broadcast a transaction composed by 1 input and 3
	* outputs. The input of the transaction will be a native segwit input locked
	* by a p2wsh script, while the outputs will be a legacy p2pkh for the
	* receiver and the same segwit p2wsh for the change.
	* The 3rd output is for the fees, that in Elements side chains are explicits.
	**/

	// Generate sender random key pair.
	alice, err := btcec.NewPrivateKey()
	if err != nil {
		t.Fatal(err)
	}
	alicePubkey := alice.PubKey()

	bob, err := btcec.NewPrivateKey()
	if err != nil {
		t.Fatal(err)
	}
	bobPubkey := bob.PubKey()
	pubkeys := []*btcec.PublicKey{alicePubkey, bobPubkey}

	p2wsh, _ := payment.FromPublicKeys(pubkeys, 2, &network.Regtest, nil)
	address, _ := p2wsh.WitnessScriptHash()

	// Fund sender address.
	if _, err := faucet(address); err != nil {
		t.Fatal(err)
	}

	// Retrieve sender utxos.
	utxos, err := unspents(address)
	if err != nil {
		t.Fatal(err)
	}

	// The transaction will have 1 input and 3 outputs.
	txInputHash := elementsutil.ReverseBytes(h2b(utxos[0]["txid"].(string)))
	txInputIndex := uint32(utxos[0]["vout"].(float64))
	txInput := transaction.NewTxInput(txInputHash, txInputIndex)

	receiverValue, _ := elementsutil.ValueToBytes(60000000)
	receiverScript, _ := hex.DecodeString("76a91439397080b51ef22c59bd7469afacffbeec0da12e88ac")
	receiverOutput := transaction.NewTxOutput(lbtc, receiverValue, receiverScript)

	changeScript := p2wsh.WitnessScript
	changeValue, _ := elementsutil.ValueToBytes(39999500)
	changeOutput := transaction.NewTxOutput(lbtc, changeValue, changeScript)

	feeScript := []byte{}
	feeValue, _ := elementsutil.ValueToBytes(500)
	feeOutput := transaction.NewTxOutput(lbtc, feeValue, feeScript)

	// Create a new pset.
	inputs := []*transaction.TxInput{txInput}
	outputs := []*transaction.TxOutput{receiverOutput, changeOutput, feeOutput}
	p, err := New(inputs, outputs, 2, 0)
	if err != nil {
		t.Fatal(err)
	}

	// Add sighash type and witness utxo to the partial input.
	updater, err := NewUpdater(p)
	if err != nil {
		t.Fatal(err)
	}

	witValue, _ := elementsutil.ValueToBytes(uint64(utxos[0]["value"].(float64)))
	witnessUtxo := transaction.NewTxOutput(lbtc, witValue, p2wsh.WitnessScript)
	if err := updater.AddInWitnessUtxo(witnessUtxo, 0); err != nil {
		t.Fatal(err)
	}

	scripts := [][]byte{p2wsh.Redeem.Script}
	opts := &signOpts{script: p2wsh.Redeem.Script}
	alicePrvKeys := []*btcec.PrivateKey{alice}
	if err := signTransaction(p, alicePrvKeys, scripts, true, opts); err != nil {
		t.Fatal(err)
	}
	bobPrvKeys := []*btcec.PrivateKey{bob}
	if err := signTransaction(p, bobPrvKeys, scripts, true, opts); err != nil {
		t.Fatal(err)
	}

	if _, err := broadcastTransaction(p); err != nil {
		t.Fatal(err)
	}
}

func TestBroadcastUnblindedIssuanceTx(t *testing.T) {
	/**
	* This test attempts to broadcast an issuance transaction composed by 1
	* P2WPKH input and 3 outputs. The input of the transaction will contain a new
	* unblinded asset issuance with a defined reissuance token. The outputs will
	* be a p2wpkh for both the asset and the relative token and another p2wpkh
	* for the change (same of the sender for simplicity). A 4th unblinded output
	* is for the fees, that in Elements side chains are explicits.
	**/

	privkey, err := btcec.NewPrivateKey()
	if err != nil {
		t.Fatal(err)
	}
	pubkey := privkey.PubKey()
	p2wpkh := payment.FromPublicKey(pubkey, &network.Regtest, nil)
	address, _ := p2wpkh.WitnessPubKeyHash()

	// Fund sender address.
	if _, err := faucet(address); err != nil {
		t.Fatal(err)
	}

	// Retrieve sender utxos.
	utxos, err := unspents(address)
	if err != nil {
		t.Fatal(err)
	}

	// The transaction will have 1 input and 3 outputs.
	txInputHash := elementsutil.ReverseBytes(h2b(utxos[0]["txid"].(string)))
	txInputIndex := uint32(utxos[0]["vout"].(float64))
	txInput := transaction.NewTxInput(txInputHash, txInputIndex)

	changeScript := p2wpkh.WitnessScript
	changeValue, _ := elementsutil.ValueToBytes(99999500)
	changeOutput := transaction.NewTxOutput(lbtc, changeValue, changeScript)

	feeScript := []byte{}
	feeValue, _ := elementsutil.ValueToBytes(500)
	feeOutput := transaction.NewTxOutput(lbtc, feeValue, feeScript)

	// Create a new pset.
	inputs := []*transaction.TxInput{txInput}
	outputs := []*transaction.TxOutput{changeOutput, feeOutput}
	p, err := New(inputs, outputs, 2, 0)
	if err != nil {
		t.Fatal(err)
	}

	updater, err := NewUpdater(p)
	if err != nil {
		t.Fatal(err)
	}

	arg := AddIssuanceArgs{
		Precision: 0,
		Contract: &transaction.IssuanceContract{
			Name:      "Test",
			Ticker:    "TST",
			Version:   0,
			Precision: 0,
			Entity: transaction.IssuanceEntity{
				Domain: "test.io",
			},
		},
		AssetAmount:  1000,
		TokenAmount:  1,
		AssetAddress: address,
		TokenAddress: address,
	}
	if err := updater.AddIssuance(arg); err != nil {
		t.Fatal(err)
	}

	witValue, _ := elementsutil.ValueToBytes(uint64(utxos[0]["value"].(float64)))
	witnessUtxo := transaction.NewTxOutput(lbtc, witValue, p2wpkh.WitnessScript)
	if err := updater.AddInWitnessUtxo(witnessUtxo, 0); err != nil {
		t.Fatal(err)
	}

	prvKeys := []*btcec.PrivateKey{privkey}
	scripts := [][]byte{p2wpkh.Script}
	if err := signTransaction(p, prvKeys, scripts, true, nil); err != nil {
		t.Fatal(err)
	}

	if _, err := broadcastTransaction(p); err != nil {
		t.Fatal(err)
	}
}

func TestBroadcastUnblindedZeroAssetValueIssuanceTx(t *testing.T) {
	/**
	* This test attempts to broadcast an issuance transaction composed by 1
	* P2WPKH input and 3 outputs. The input of the transaction will contain a new
	* unblinded asset issuance with a defined reissuance token. The outputs will
	* be a p2wpkh for both the asset and the relative token and another p2wpkh
	* for the change (same of the sender for simplicity). A 4th unblinded output
	* is for the fees, that in Elements side chains are explicits.
	**/

	privkey, err := btcec.NewPrivateKey()
	if err != nil {
		t.Fatal(err)
	}
	pubkey := privkey.PubKey()
	p2wpkh := payment.FromPublicKey(pubkey, &network.Regtest, nil)
	address, _ := p2wpkh.WitnessPubKeyHash()

	// Fund sender address.
	if _, err := faucet(address); err != nil {
		t.Fatal(err)
	}

	// Retrieve sender utxos.
	utxos, err := unspents(address)
	if err != nil {
		t.Fatal(err)
	}

	// The transaction will have 1 input and 3 outputs.
	txInputHash := elementsutil.ReverseBytes(h2b(utxos[0]["txid"].(string)))
	txInputIndex := uint32(utxos[0]["vout"].(float64))
	txInput := transaction.NewTxInput(txInputHash, txInputIndex)

	changeScript := p2wpkh.WitnessScript
	changeValue, _ := elementsutil.ValueToBytes(99999500)
	changeOutput := transaction.NewTxOutput(lbtc, changeValue, changeScript)

	feeScript := []byte{}
	feeValue, _ := elementsutil.ValueToBytes(500)
	feeOutput := transaction.NewTxOutput(lbtc, feeValue, feeScript)

	// Create a new pset.
	inputs := []*transaction.TxInput{txInput}
	outputs := []*transaction.TxOutput{changeOutput, feeOutput}
	p, err := New(inputs, outputs, 2, 0)
	if err != nil {
		t.Fatal(err)
	}

	updater, err := NewUpdater(p)
	if err != nil {
		t.Fatal(err)
	}

	arg := AddIssuanceArgs{
		Precision: 0,
		Contract: &transaction.IssuanceContract{
			Name:      "Test",
			Ticker:    "TST",
			Version:   0,
			Precision: 0,
			Entity: transaction.IssuanceEntity{
				Domain: "test.io",
			},
		},
		AssetAmount:  0,
		TokenAmount:  1,
		AssetAddress: address,
		TokenAddress: address,
	}
	if err := updater.AddIssuance(arg); err != nil {
		t.Fatal(err)
	}

	witValue, _ := elementsutil.ValueToBytes(uint64(utxos[0]["value"].(float64)))
	witnessUtxo := transaction.NewTxOutput(lbtc, witValue, p2wpkh.WitnessScript)
	if err := updater.AddInWitnessUtxo(witnessUtxo, 0); err != nil {
		t.Fatal(err)
	}

	prvKeys := []*btcec.PrivateKey{privkey}
	scripts := [][]byte{p2wpkh.Script}
	if err := signTransaction(p, prvKeys, scripts, true, nil); err != nil {
		t.Fatal(err)
	}

	if _, err := broadcastTransaction(p); err != nil {
		t.Fatal(err)
	}
}

func TestBroadcastBlindedTx(t *testing.T) {
	/**
	* This test attempts to broadcast a confidential transaction composed by 1
	* P2WPKH unbinded input and 2 blinded outputs. The outputs will be a
	* confidential p2sh for the receiver and a confidential p2wpkh for the
	* change. A 3rd unblinded output is for the fees with empty script.
	**/

	privkey, err := btcec.NewPrivateKey()
	if err != nil {
		t.Fatal(err)
	}
	pubkey := privkey.PubKey()
	p2wpkh := payment.FromPublicKey(pubkey, &network.Regtest, nil)
	address, _ := p2wpkh.WitnessPubKeyHash()

	// Fund sender address.
	if _, err := faucet(address); err != nil {
		t.Fatal(err)
	}

	// Retrieve sender utxos.
	utxos, err := unspents(address)
	if err != nil {
		t.Fatal(err)
	}

	// The transaction will have 1 input and 3 outputs.
	txInputHash := elementsutil.ReverseBytes(h2b(utxos[0]["txid"].(string)))
	txInputIndex := uint32(utxos[0]["vout"].(float64))
	txInput := transaction.NewTxInput(txInputHash, txInputIndex)

	receiverValue, _ := elementsutil.ValueToBytes(60000000)
	receiverScript := h2b("76a91439397080b51ef22c59bd7469afacffbeec0da12e88ac")
	receiverOutput := transaction.NewTxOutput(lbtc, receiverValue, receiverScript)

	changeScript := p2wpkh.WitnessScript
	changeValue, _ := elementsutil.ValueToBytes(39999500)
	changeOutput := transaction.NewTxOutput(lbtc, changeValue, changeScript)

	// Create a new pset with all the outputs that need to be blinded first
	inputs := []*transaction.TxInput{txInput}
	outputs := []*transaction.TxOutput{receiverOutput, changeOutput}
	p, err := New(inputs, outputs, 2, 0)
	if err != nil {
		t.Fatal(err)
	}

	// Add sighash type and witness utxo to the partial input.
	updater, err := NewUpdater(p)
	if err != nil {
		t.Fatal(err)
	}

	witValue, _ := elementsutil.ValueToBytes(uint64(utxos[0]["value"].(float64)))
	witnessUtxo := transaction.NewTxOutput(lbtc, witValue, p2wpkh.WitnessScript)
	if err := updater.AddInWitnessUtxo(witnessUtxo, 0); err != nil {
		t.Fatal(err)
	}

	//blind outputs
	inBlindingPrvKeys := [][]byte{{}}
	outBlindingPrvKeys := make([][]byte, 2)
	for i := range outBlindingPrvKeys {
		pk, err := btcec.NewPrivateKey()
		if err != nil {
			t.Fatal(err)
		}
		outBlindingPrvKeys[i] = pk.Serialize()
	}

	if err := blindTransaction(
		p,
		inBlindingPrvKeys,
		outBlindingPrvKeys,
		nil,
	); err != nil {
		t.Fatal(err)
	}

	// Add the unblinded outputs now, that's only the fee output in this case
	addFeesToTransaction(p, 500)

	prvKeys := []*btcec.PrivateKey{privkey}
	scripts := [][]byte{p2wpkh.Script}
	if err := signTransaction(p, prvKeys, scripts, true, nil); err != nil {
		t.Fatal(err)
	}

	if _, err := broadcastTransaction(p); err != nil {
		t.Fatal(err)
	}
}

func TestBroadcastBlindedTxWithBlindedInput(t *testing.T) {
	/**
	* This test attempts to broadcast a confidential transaction composed by 1
	* P2WPKH confidential input and 2 confidential outputs. The outputs will be a
	* confidetial p2sh for the receiver and a confidential p2wpkh for the change.
	* The 3rd output is for the fees, that in Elements side chains are explicit.
	**/

	privkey, err := btcec.NewPrivateKey()
	if err != nil {
		t.Fatal(err)
	}
	pubkey := privkey.PubKey()
	blindingPrivateKey, err := btcec.NewPrivateKey()
	if err != nil {
		t.Fatal(err)
	}
	blindingPublicKey := blindingPrivateKey.PubKey()
	p2wpkh := payment.FromPublicKey(pubkey, &network.Regtest, blindingPublicKey)
	confidentialAddress, _ := p2wpkh.ConfidentialWitnessPubKeyHash()

	// Fund sender address.
	if _, err := faucet(confidentialAddress); err != nil {
		t.Fatal(err)
	}

	// Retrieve sender utxos.
	utxos, err := unspents(confidentialAddress)
	if err != nil {
		t.Fatal(err)
	}

	// The transaction will have 1 input and 3 outputs.
	txInputHash := elementsutil.ReverseBytes(h2b(utxos[0]["txid"].(string)))
	txInputIndex := uint32(utxos[0]["vout"].(float64))
	txInput := transaction.NewTxInput(txInputHash, txInputIndex)

	receiverValue, _ := elementsutil.ValueToBytes(60000000)
	receiverScript := h2b("76a91439397080b51ef22c59bd7469afacffbeec0da12e88ac")
	receiverOutput := transaction.NewTxOutput(lbtc, receiverValue, receiverScript)

	changeScript := p2wpkh.WitnessScript
	changeValue, _ := elementsutil.ValueToBytes(39999500)
	changeOutput := transaction.NewTxOutput(lbtc, changeValue, changeScript)

	// Create a new pset.
	inputs := []*transaction.TxInput{txInput}
	outputs := []*transaction.TxOutput{receiverOutput, changeOutput}
	p, err := New(inputs, outputs, 2, 0)
	if err != nil {
		t.Fatal(err)
	}

	// Add sighash type and witness utxo to the partial input.
	updater, err := NewUpdater(p)
	if err != nil {
		t.Fatal(err)
	}

	txHex, err := fetchTx(utxos[0]["txid"].(string))
	if err != nil {
		t.Fatal(err)
	}
	tx, _ := transaction.NewTxFromHex(txHex)
	valueCommitment := h2b(utxos[0]["valuecommitment"].(string))
	assetCommitment := h2b(utxos[0]["assetcommitment"].(string))
	witnessUtxo := &transaction.TxOutput{
		Asset:           assetCommitment,
		Value:           valueCommitment,
		Script:          p2wpkh.WitnessScript,
		Nonce:           tx.Outputs[txInputIndex].Nonce,
		RangeProof:      tx.Outputs[txInputIndex].RangeProof,
		SurjectionProof: tx.Outputs[txInputIndex].SurjectionProof,
	}

	if err := updater.AddInWitnessUtxo(witnessUtxo, 0); err != nil {
		t.Fatal(err)
	}

	//blind outputs
	inBlindingPrvKeys := [][]byte{blindingPrivateKey.Serialize()}
	outBlindingPrvKeys := make([][]byte, 2)
	for i := range outBlindingPrvKeys {
		pk, err := btcec.NewPrivateKey()
		if err != nil {
			t.Fatal(err)
		}
		outBlindingPrvKeys[i] = pk.Serialize()
	}

	if err := blindTransaction(
		p,
		inBlindingPrvKeys,
		outBlindingPrvKeys,
		nil,
	); err != nil {
		t.Fatal(err)
	}

	addFeesToTransaction(p, 500)

	prvKeys := []*btcec.PrivateKey{privkey}
	scripts := [][]byte{p2wpkh.Script}
	if err := signTransaction(p, prvKeys, scripts, true, nil); err != nil {
		t.Fatal(err)
	}

	if _, err := broadcastTransaction(p); err != nil {
		t.Fatal(err)
	}
}

func TestBroadcastBlindedTxWithBlindedAndUnblindedOutputs(t *testing.T) {
	/**
	* This test attempts to broadcast a confidential transaction composed by 1
	* P2WPKH confidential input and 2 outputs: 1 confidential & 1 unconfidential.
	* The 3rd output is for the fees, that in Elements side chains are explicit.
	**/

	privkey, err := btcec.NewPrivateKey()
	if err != nil {
		t.Fatal(err)
	}
	pubkey := privkey.PubKey()
	blindingPrivateKey, err := btcec.NewPrivateKey()
	if err != nil {
		t.Fatal(err)
	}
	blindingPublicKey := blindingPrivateKey.PubKey()
	p2wpkh := payment.FromPublicKey(pubkey, &network.Regtest, blindingPublicKey)
	confidentialAddress, _ := p2wpkh.ConfidentialWitnessPubKeyHash()

	// Fund sender address.
	if _, err := faucet(confidentialAddress); err != nil {
		t.Fatal(err)
	}

	// Retrieve sender utxos.
	utxos, err := unspents(confidentialAddress)
	if err != nil {
		t.Fatal(err)
	}

	// The transaction will have 1 input and 3 outputs.
	txInputHash := elementsutil.ReverseBytes(h2b(utxos[0]["txid"].(string)))
	txInputIndex := uint32(utxos[0]["vout"].(float64))
	txInput := transaction.NewTxInput(txInputHash, txInputIndex)

	receiverValue, _ := elementsutil.ValueToBytes(60000000)
	receiverScript := h2b("76a91439397080b51ef22c59bd7469afacffbeec0da12e88ac")
	receiverOutput := transaction.NewTxOutput(lbtc, receiverValue, receiverScript)

	changeScript := p2wpkh.WitnessScript
	changeValue, _ := elementsutil.ValueToBytes(39999500)
	changeOutput := transaction.NewTxOutput(lbtc, changeValue, changeScript)

	// Create a new pset.
	inputs := []*transaction.TxInput{txInput}
	outputs := []*transaction.TxOutput{receiverOutput, changeOutput}
	p, err := New(inputs, outputs, 2, 0)
	if err != nil {
		t.Fatal(err)
	}

	// Add sighash type and witness utxo to the partial input.
	updater, err := NewUpdater(p)
	if err != nil {
		t.Fatal(err)
	}

	txHex, err := fetchTx(utxos[0]["txid"].(string))
	if err != nil {
		t.Fatal(err)
	}
	tx, _ := transaction.NewTxFromHex(txHex)
	valueCommitment := h2b(utxos[0]["valuecommitment"].(string))
	assetCommitment := h2b(utxos[0]["assetcommitment"].(string))
	witnessUtxo := &transaction.TxOutput{
		Asset:           assetCommitment,
		Value:           valueCommitment,
		Script:          p2wpkh.WitnessScript,
		Nonce:           tx.Outputs[txInputIndex].Nonce,
		RangeProof:      tx.Outputs[txInputIndex].RangeProof,
		SurjectionProof: tx.Outputs[txInputIndex].SurjectionProof,
	}

	if err := updater.AddInWitnessUtxo(witnessUtxo, 0); err != nil {
		t.Fatal(err)
	}

	//blind outputs
	inBlindingPrvKeys := [][]byte{blindingPrivateKey.Serialize()}
	outBlindingPrvKeys := make(map[int][]byte)
	pk, err := btcec.NewPrivateKey()
	if err != nil {
		t.Fatal(err)
	}
	outBlindingPrvKeys[0] = pk.Serialize()

	if err := blindTransactionByIndex(
		p,
		inBlindingPrvKeys,
		outBlindingPrvKeys,
		nil,
	); err != nil {
		t.Fatal(err)
	}

	addFeesToTransaction(p, 500)

	prvKeys := []*btcec.PrivateKey{privkey}
	scripts := [][]byte{p2wpkh.Script}
	if err := signTransaction(p, prvKeys, scripts, true, nil); err != nil {
		t.Fatal(err)
	}

	if _, err := broadcastTransaction(p); err != nil {
		t.Fatal(err)
	}
}

func TestBroadcastIssuanceTxWithBlindedOutput(t *testing.T) {
	/**
	* This test attempts to broadcast a confidential issuance transaction
	* composed by 1 P2WPKH unblinded  input and 3 confidentialoutputs. The
	* outputs will be a confidetial p2wpkh for both the issued asset and the
	* relative token, and another confidential p2wpkh for the change. A 4th
	* unblinded output is for the fees, with empty script.
	**/

	privkey, err := btcec.NewPrivateKey()
	if err != nil {
		t.Fatal(err)
	}
	pubkey := privkey.PubKey()
	p2wpkh := payment.FromPublicKey(pubkey, &network.Regtest, nil)
	address, _ := p2wpkh.WitnessPubKeyHash()

	// Fund sender address.
	if _, err := faucet(address); err != nil {
		t.Fatal(err)
	}

	// Retrieve sender utxos.
	utxos, err := unspents(address)
	if err != nil {
		t.Fatal(err)
	}

	// The transaction will have 1 input and 2 outputs.
	txInputHash := elementsutil.ReverseBytes(h2b(utxos[0]["txid"].(string)))
	txInputIndex := uint32(utxos[0]["vout"].(float64))
	txInput := transaction.NewTxInput(txInputHash, txInputIndex)

	// Create a new pset.
	inputs := []*transaction.TxInput{txInput}
	outputs := []*transaction.TxOutput{}
	p, err := New(inputs, outputs, 2, 0)
	if err != nil {
		t.Fatal(err)
	}

	updater, err := NewUpdater(p)
	if err != nil {
		t.Fatal(err)
	}

	arg := AddIssuanceArgs{
		Precision: 0,
		Contract: &transaction.IssuanceContract{
			Name:      "Test",
			Ticker:    "TST",
			Version:   0,
			Precision: 0,
			Entity: transaction.IssuanceEntity{
				Domain: "test.io",
			},
		},
		AssetAmount:  1000,
		TokenAmount:  1,
		AssetAddress: address,
		TokenAddress: address,
	}
	if err := updater.AddIssuance(arg); err != nil {
		t.Fatal(err)
	}

	witValue, _ := elementsutil.ValueToBytes(uint64(utxos[0]["value"].(float64)))
	witnessUtxo := transaction.NewTxOutput(lbtc, witValue, p2wpkh.WitnessScript)
	if err := updater.AddInWitnessUtxo(witnessUtxo, 0); err != nil {
		t.Fatal(err)
	}

	// Add change and fees
	changeScript := p2wpkh.WitnessScript
	changeValue, _ := elementsutil.ValueToBytes(99996000)
	changeOutput := transaction.NewTxOutput(lbtc, changeValue, changeScript)
	updater.AddOutput(changeOutput)

	//blind outputs
	inBlindingPrvKeys := [][]byte{{}}
	outBlindingPrvKeys := make([][]byte, 2)
	for i := range outBlindingPrvKeys {
		pk, err := btcec.NewPrivateKey()
		if err != nil {
			t.Fatal(err)
		}
		outBlindingPrvKeys[i] = pk.Serialize()
	}
	outBlindingPrvKeys = append(
		[][]byte{outBlindingPrvKeys[0]},
		outBlindingPrvKeys...,
	)

	if err := blindTransaction(
		p,
		inBlindingPrvKeys,
		outBlindingPrvKeys,
		nil,
	); err != nil {
		t.Fatal(err)
	}

	addFeesToTransaction(p, 4000)

	prvKeys := []*btcec.PrivateKey{privkey}
	scripts := [][]byte{p2wpkh.Script}
	if err := signTransaction(p, prvKeys, scripts, true, nil); err != nil {
		t.Fatal(err)
	}

	if _, err := broadcastTransaction(p); err != nil {
		t.Fatal(err)
	}
}

func TestBroadcastBlindedZeroAssetValueIssuanceTx(t *testing.T) {
	privkey, err := btcec.NewPrivateKey()
	if err != nil {
		t.Fatal(err)
	}
	pubkey := privkey.PubKey()

	blindPrivkey, err := btcec.NewPrivateKey()
	if err != nil {
		t.Fatal(err)
	}
	blindPubkey := blindPrivkey.PubKey()

	p2wpkh := payment.FromPublicKey(pubkey, &network.Regtest, blindPubkey)
	address, _ := p2wpkh.ConfidentialWitnessPubKeyHash()

	// Fund sender address.
	if _, err := faucet(address); err != nil {
		t.Fatal(err)
	}

	// Retrieve sender utxos.
	utxosForIssuanceTx, err := unspents(address)
	if err != nil {
		t.Fatal(err)
	}

	// The transaction will have 1 input and 2 outputs.
	txInputHashForIssuanceTx := elementsutil.ReverseBytes(
		h2b(utxosForIssuanceTx[0]["txid"].(string)),
	)
	txInputIndexForIssuanceTx := uint32(utxosForIssuanceTx[0]["vout"].(float64))
	txInputForIssuanceTx := transaction.NewTxInput(
		txInputHashForIssuanceTx,
		txInputIndexForIssuanceTx,
	)

	// Create a new pset.
	inputsForIssuanceTx := []*transaction.TxInput{txInputForIssuanceTx}
	outputsForIssuanceTx := []*transaction.TxOutput{}
	issuancePset, err := New(inputsForIssuanceTx, outputsForIssuanceTx, 2, 0)
	if err != nil {
		t.Fatal(err)
	}

	updater, err := NewUpdater(issuancePset)
	if err != nil {
		t.Fatal(err)
	}

	issuanceArgs := AddIssuanceArgs{
		Precision:    0,
		AssetAmount:  0,
		TokenAmount:  1,
		AssetAddress: address,
		TokenAddress: address,
	}
	if err := updater.AddIssuance(issuanceArgs); err != nil {
		t.Fatal(err)
	}

	txHex, err := fetchTx(utxosForIssuanceTx[0]["txid"].(string))
	if err != nil {
		t.Fatal(err)
	}
	tx, _ := transaction.NewTxFromHex(txHex)
	assetCommitmentForIssuanceTx := h2b(utxosForIssuanceTx[0]["assetcommitment"].(string))
	valueCommitmentForIssuanceTx := h2b(utxosForIssuanceTx[0]["valuecommitment"].(string))
	witnessUtxoForIssuanceTx := &transaction.TxOutput{
		Asset:           assetCommitmentForIssuanceTx,
		Value:           valueCommitmentForIssuanceTx,
		Script:          p2wpkh.WitnessScript,
		Nonce:           tx.Outputs[txInputIndexForIssuanceTx].Nonce,
		RangeProof:      tx.Outputs[txInputIndexForIssuanceTx].RangeProof,
		SurjectionProof: tx.Outputs[txInputIndexForIssuanceTx].SurjectionProof,
	}
	if err := updater.AddInWitnessUtxo(witnessUtxoForIssuanceTx, 0); err != nil {
		t.Fatal(err)
	}

	// Add change and fees
	changeScriptForIssuanceTx := p2wpkh.WitnessScript
	changeValueForIssuanceTx, _ := elementsutil.ValueToBytes(99996000)
	changeOutputForIssuanceTx := transaction.NewTxOutput(
		lbtc,
		changeValueForIssuanceTx,
		changeScriptForIssuanceTx,
	)
	updater.AddOutput(changeOutputForIssuanceTx)

	//blind outputs
	inBlindingPrvKeysForIssuance := [][]byte{blindPrivkey.Serialize()}
	outBlindingPrvKeysForIssuance := make([][]byte, 2)
	for i := range outBlindingPrvKeysForIssuance {
		pk, err := btcec.NewPrivateKey()
		if err != nil {
			t.Fatal(err)
		}
		outBlindingPrvKeysForIssuance[i] = pk.Serialize()
	}
	outBlindingPrvKeysForIssuance = append(
		[][]byte{outBlindingPrvKeysForIssuance[0]},
		outBlindingPrvKeysForIssuance...,
	)

	issuanceBlindPrvKeys := []IssuanceBlindingPrivateKeys{
		{
			AssetKey: outBlindingPrvKeysForIssuance[1],
			TokenKey: outBlindingPrvKeysForIssuance[2],
		},
	}

	if err := blindTransaction(
		issuancePset,
		inBlindingPrvKeysForIssuance,
		outBlindingPrvKeysForIssuance,
		issuanceBlindPrvKeys,
	); err != nil {
		t.Fatal(err)
	}

	addFeesToTransaction(issuancePset, 4000)

	prvKeys := []*btcec.PrivateKey{privkey}
	scripts := [][]byte{p2wpkh.Script}
	if err := signTransaction(issuancePset, prvKeys, scripts, true, nil); err != nil {
		t.Fatal(err)
	}

	_, err = broadcastTransaction(issuancePset)
	if err != nil {
		t.Fatal(err)
	}
}

func TestBroadcastBlindedIssuanceAndReIssuanceTx(t *testing.T) {
	/**
	* This test attempts to broadcast a confidential issuance transaction
	* and then a reissuance transaction composed by 2 confidential P2wWPKH inputs
	* and 3 confidential P2WPKH outputs. The outputs will be a confidetial p2wpkh
	* for both the reissued asset and the relative reissunce token, and another
	* confidential p2wpkh for the change for paying the network fees. A 4th
	* unblinded output is for the fees, with empty script.
	**/

	privkey, err := btcec.NewPrivateKey()
	if err != nil {
		t.Fatal(err)
	}
	pubkey := privkey.PubKey()

	blindPrivkey, err := btcec.NewPrivateKey()
	if err != nil {
		t.Fatal(err)
	}
	blindPubkey := blindPrivkey.PubKey()

	p2wpkh := payment.FromPublicKey(pubkey, &network.Regtest, blindPubkey)
	address, _ := p2wpkh.ConfidentialWitnessPubKeyHash()

	// Fund sender address.
	if _, err := faucet(address); err != nil {
		t.Fatal(err)
	}

	// Retrieve sender utxos.
	utxosForIssuanceTx, err := unspents(address)
	if err != nil {
		t.Fatal(err)
	}

	// The transaction will have 1 input and 2 outputs.
	txInputHashForIssuanceTx := elementsutil.ReverseBytes(
		h2b(utxosForIssuanceTx[0]["txid"].(string)),
	)
	txInputIndexForIssuanceTx := uint32(utxosForIssuanceTx[0]["vout"].(float64))
	txInputForIssuanceTx := transaction.NewTxInput(
		txInputHashForIssuanceTx,
		txInputIndexForIssuanceTx,
	)

	// Create a new pset.
	inputsForIssuanceTx := []*transaction.TxInput{txInputForIssuanceTx}
	outputsForIssuanceTx := []*transaction.TxOutput{}
	issuancePset, err := New(inputsForIssuanceTx, outputsForIssuanceTx, 2, 0)
	if err != nil {
		t.Fatal(err)
	}

	updater, err := NewUpdater(issuancePset)
	if err != nil {
		t.Fatal(err)
	}

	issuanceArgs := AddIssuanceArgs{
		Precision:    0,
		AssetAmount:  2000,
		TokenAmount:  1,
		AssetAddress: address,
		TokenAddress: address,
	}
	if err := updater.AddIssuance(issuanceArgs); err != nil {
		t.Fatal(err)
	}

	txHex, err := fetchTx(utxosForIssuanceTx[0]["txid"].(string))
	if err != nil {
		t.Fatal(err)
	}
	tx, _ := transaction.NewTxFromHex(txHex)
	assetCommitmentForIssuanceTx := h2b(utxosForIssuanceTx[0]["assetcommitment"].(string))
	valueCommitmentForIssuanceTx := h2b(utxosForIssuanceTx[0]["valuecommitment"].(string))
	witnessUtxoForIssuanceTx := &transaction.TxOutput{
		Asset:           assetCommitmentForIssuanceTx,
		Value:           valueCommitmentForIssuanceTx,
		Script:          p2wpkh.WitnessScript,
		Nonce:           tx.Outputs[txInputIndexForIssuanceTx].Nonce,
		RangeProof:      tx.Outputs[txInputIndexForIssuanceTx].RangeProof,
		SurjectionProof: tx.Outputs[txInputIndexForIssuanceTx].SurjectionProof,
	}
	if err := updater.AddInWitnessUtxo(witnessUtxoForIssuanceTx, 0); err != nil {
		t.Fatal(err)
	}

	// Add change and fees
	changeScriptForIssuanceTx := p2wpkh.WitnessScript
	changeValueForIssuanceTx, _ := elementsutil.ValueToBytes(99996000)
	changeOutputForIssuanceTx := transaction.NewTxOutput(
		lbtc,
		changeValueForIssuanceTx,
		changeScriptForIssuanceTx,
	)
	updater.AddOutput(changeOutputForIssuanceTx)

	//blind outputs
	inBlindingPrvKeysForIssuance := [][]byte{blindPrivkey.Serialize()}
	outBlindingPrvKeysForIssuance := make([][]byte, 2)
	for i := range outBlindingPrvKeysForIssuance {
		pk, err := btcec.NewPrivateKey()
		if err != nil {
			t.Fatal(err)
		}
		outBlindingPrvKeysForIssuance[i] = pk.Serialize()
	}
	outBlindingPrvKeysForIssuance = append(
		[][]byte{outBlindingPrvKeysForIssuance[0]},
		outBlindingPrvKeysForIssuance...,
	)

	issuanceBlindPrvKeys := []IssuanceBlindingPrivateKeys{
		IssuanceBlindingPrivateKeys{
			AssetKey: outBlindingPrvKeysForIssuance[1],
			TokenKey: outBlindingPrvKeysForIssuance[2],
		},
	}

	if err := blindTransaction(
		issuancePset,
		inBlindingPrvKeysForIssuance,
		outBlindingPrvKeysForIssuance,
		issuanceBlindPrvKeys,
	); err != nil {
		t.Fatal(err)
	}

	addFeesToTransaction(issuancePset, 4000)

	prvKeys := []*btcec.PrivateKey{privkey}
	scripts := [][]byte{p2wpkh.Script}
	if err := signTransaction(issuancePset, prvKeys, scripts, true, nil); err != nil {
		t.Fatal(err)
	}

	issuanceTxID, err := broadcastTransaction(issuancePset)
	if err != nil {
		t.Fatal(err)
	}

	// RE-ISSUANCE

	// we need to unblind the token output of the issuance tx to get its
	// asset blinding factor that will be used as reissuance's blinding nonce
	unblinded, err := confidential.UnblindOutputWithKey(
		issuancePset.UnsignedTx.Outputs[1],
		outBlindingPrvKeysForIssuance[1],
	)
	if err != nil {
		t.Fatal(err)
	}

	// lbtc input for paying network fees
	txInputHashForReissuanceTx := elementsutil.ReverseBytes(h2b(issuanceTxID))
	// we know that the third output of the issuance tx is the lbtc change
	txInputIndexForReissuanceTx := uint32(2)
	txInputForReissuanceTx := transaction.NewTxInput(
		txInputHashForReissuanceTx,
		txInputIndexForReissuanceTx,
	)

	inputsForReissuanceTx := []*transaction.TxInput{txInputForReissuanceTx}
	outputsForReissuanceTx := []*transaction.TxOutput{}
	reissuancePset, err := New(inputsForReissuanceTx, outputsForReissuanceTx, 2, 0)
	if err != nil {
		t.Fatal(err)
	}

	updater, err = NewUpdater(reissuancePset)
	if err != nil {
		t.Fatal(err)
	}

	if err := updater.AddInWitnessUtxo(issuancePset.UnsignedTx.Outputs[2], 0); err != nil {
		t.Fatal(err)
	}

	issuance, err := transaction.NewTxIssuanceFromInput(
		issuancePset.UnsignedTx.Inputs[0],
	)
	if err != nil {
		t.Fatal(err)
	}
	entropy := b2h(elementsutil.ReverseBytes(issuance.TxIssuance.AssetEntropy))

	reissuanceArgs := AddReissuanceArgs{
		PrevOutHash:    issuanceTxID,
		PrevOutIndex:   uint32(1),
		PrevOutBlinder: unblinded.AssetBlindingFactor,
		Entropy:        entropy,
		AssetAmount:    3300,
		TokenAmount:    1,
		AssetAddress:   address,
		TokenAddress:   address,
		WitnessUtxo:    issuancePset.UnsignedTx.Outputs[1],
	}

	if err := updater.AddReissuance(reissuanceArgs); err != nil {
		t.Fatal(err)
	}

	// Add change and fees
	changeScriptForReissuanceTx := p2wpkh.WitnessScript
	changeValueForReissuanceTx, _ := elementsutil.ValueToBytes(99991000)
	changeOutputForReissuanceTx := transaction.NewTxOutput(
		lbtc,
		changeValueForReissuanceTx,
		changeScriptForReissuanceTx,
	)
	updater.AddOutput(changeOutputForReissuanceTx)

	inBlindPrvKeysForReissuance := [][]byte{outBlindingPrvKeysForIssuance[2], outBlindingPrvKeysForIssuance[1]}
	outBlindPrvKeysForReissuance := outBlindingPrvKeysForIssuance
	reissuanceBlindingPrivateKeys := append([]IssuanceBlindingPrivateKeys{{}}, issuanceBlindPrvKeys...)

	if err := blindTransaction(
		reissuancePset,
		inBlindPrvKeysForReissuance,
		outBlindPrvKeysForReissuance,
		reissuanceBlindingPrivateKeys,
	); err != nil {
		t.Fatal(err)
	}

	addFeesToTransaction(reissuancePset, 5000)

	prvKeys = append(prvKeys, privkey)
	scripts = append(scripts, p2wpkh.Script)
	if err := signTransaction(reissuancePset, prvKeys, scripts, true, nil); err != nil {
		t.Fatal(err)
	}

	if _, err := broadcastTransaction(reissuancePset); err != nil {
		t.Fatal(err)
	}
}

func addFeesToTransaction(p *Pset, feeAmount uint64) {
	updater, _ := NewUpdater(p)
	feeScript := []byte{}
	feeValue, _ := elementsutil.ValueToBytes(feeAmount)
	feeOutput := transaction.NewTxOutput(lbtc, feeValue, feeScript)
	updater.AddOutput(feeOutput)
}

func blindTransaction(
	p *Pset,
	inBlindKeys [][]byte,
	outBlindKeys [][]byte,
	issuanceBlindKeys []IssuanceBlindingPrivateKeys,
) error {
	outputsPrivKeyByIndex := make(map[int][]byte, 0)
	for index, output := range p.UnsignedTx.Outputs {
		if len(output.Script) > 0 {
			outputsPrivKeyByIndex[index] = outBlindKeys[index]
		}
	}

	return blindTransactionByIndex(p, inBlindKeys, outputsPrivKeyByIndex, issuanceBlindKeys)
}

func blindTransactionByIndex(
	p *Pset,
	inBlindKeys [][]byte,
	outBlindKeysMap map[int][]byte,
	issuanceBlindKeys []IssuanceBlindingPrivateKeys,
) error {
	outBlindPubKeysMap := make(map[int][]byte)
	for index, k := range outBlindKeysMap {
		_, pubkey := btcec.PrivKeyFromBytes(k)
		outBlindPubKeysMap[index] = pubkey.SerializeCompressed()
	}

	psetBase64, err := p.ToBase64()
	if err != nil {
		return err
	}

	for {
		blindDataLike := make([]BlindingDataLike, len(inBlindKeys))
		for i, inBlinKey := range inBlindKeys {
			blindDataLike[i] = PrivateBlindingKey(inBlinKey)
		}

		ptx, _ := NewPsetFromBase64(psetBase64)
		blinder, err := NewBlinder(
			ptx,
			blindDataLike,
			outBlindPubKeysMap,
			issuanceBlindKeys,
			nil,
		)
		if err != nil {
			return err
		}

		for {
			if err := blinder.Blind(); err != nil {
				if err != ErrGenerateSurjectionProof {
					return err
				}
				continue
			}
			break
		}

		verify, err := VerifyBlinding(ptx, blindDataLike, outBlindKeysMap, issuanceBlindKeys)
		if err != nil {
			return err
		}

		if verify {
			*p = *ptx
			break
		}
	}

	return nil
}

type signOpts struct {
	pubkeyScript []byte
	script       []byte
}

func signTransaction(
	p *Pset,
	privKeys []*btcec.PrivateKey,
	scripts [][]byte,
	forWitness bool,
	opts *signOpts,
) error {
	updater, err := NewUpdater(p)
	if err != nil {
		return err
	}

	for i, in := range p.Inputs {
		if err := updater.AddInSighashType(txscript.SigHashAll|transaction.SighashRangeproof, i); err != nil {
			return err
		}

		var prevout *transaction.TxOutput
		if in.WitnessUtxo != nil {
			prevout = in.WitnessUtxo
		} else {
			prevout = in.NonWitnessUtxo.Outputs[p.UnsignedTx.Inputs[i].Index]
		}
		prvkey := privKeys[i]
		pubkey := prvkey.PubKey()
		script := scripts[i]

		var sigHash [32]byte
		if forWitness {
			sigHash = p.UnsignedTx.HashForWitnessV0(
				i,
				script,
				prevout.Value,
				txscript.SigHashAll|transaction.SighashRangeproof,
			)
		} else {
			sigHash, err = p.UnsignedTx.HashForSignature(i, script, txscript.SigHashAll|transaction.SighashRangeproof)
			if err != nil {
				return err
			}
		}

<<<<<<< HEAD
		sig, err := prvkey.Sign(sigHash[:])
		if err != nil {
			return err
		}
		sigWithHashType := append(sig.Serialize(), byte(txscript.SigHashAll|transaction.SighashRangeproof))
=======
		sig := ecdsa.Sign(prvkey, sigHash[:])
		sigWithHashType := append(sig.Serialize(), byte(txscript.SigHashAll))
>>>>>>> 2a17f279

		var witPubkeyScript []byte
		var witScript []byte
		if opts != nil {
			witPubkeyScript = opts.pubkeyScript
			witScript = opts.script
		}

		if _, err := updater.Sign(
			i,
			sigWithHashType,
			pubkey.SerializeCompressed(),
			witPubkeyScript,
			witScript,
		); err != nil {
			return err
		}
	}

	valid, err := p.ValidateAllSignatures()
	if err != nil {
		return err
	}
	if !valid {
		return errors.New("invalid signatures")
	}

	return nil
}

func broadcastTransaction(p *Pset) (string, error) {
	// Finalize the partial transaction.
	if err := FinalizeAll(p); err != nil {
		return "", err
	}
	// Extract the final signed transaction from the Pset wrapper.
	finalTx, err := Extract(p)
	if err != nil {
		return "", err
	}
	// Serialize the transaction and try to broadcast.
	txHex, err := finalTx.ToHex()
	if err != nil {
		return "", err
	}

	return broadcast(txHex)
}

func faucet(address string) (string, error) {
	baseURL, err := apiBaseUrl()
	if err != nil {
		return "", err
	}
	url := fmt.Sprintf("%s/faucet", baseURL)
	payload := map[string]string{"address": address}
	body, _ := json.Marshal(payload)

	resp, err := http.Post(url, "application/json", bytes.NewBuffer(body))
	if err != nil {
		return "", err
	}

	data, err := ioutil.ReadAll(resp.Body)
	if err != nil {
		return "", err
	}
	if res := string(data); len(res) <= 0 || strings.Contains(res, "sendtoaddress") {
		return "", fmt.Errorf("cannot fund address with faucet: %s", res)
	}

	respBody := map[string]string{}
	if err := json.Unmarshal(data, &respBody); err != nil {
		return "", err
	}
	return respBody["txId"], nil
}

func mint(address string, quantity int, name string, ticker string) (string, string, error) {
	baseUrl, err := apiBaseUrl()
	if err != nil {
		return "", "", err
	}

	url := fmt.Sprintf("%s/mint", baseUrl)
	payload := map[string]interface{}{
		"address":  address,
		"quantity": quantity,
		"name":     name,
		"ticker":   ticker,
	}
	body, _ := json.Marshal(payload)

	resp, err := http.Post(url, "application/json", bytes.NewBuffer(body))
	if err != nil {
		return "", "", err
	}

	data, err := ioutil.ReadAll(resp.Body)
	if err != nil {
		return "", "", err
	}

	if res := string(data); len(res) <= 0 || strings.Contains(res, "sendtoaddress") {
		return "", "", fmt.Errorf("cannot fund address with minted asset: %s", res)
	}

	respBody := map[string]interface{}{}
	if err := json.Unmarshal(data, &respBody); err != nil {
		return "", "", err
	}
	return respBody["txId"].(string), respBody["asset"].(string), nil
}

func unspents(address string) ([]map[string]interface{}, error) {
	getUtxos := func(address string) ([]interface{}, error) {
		baseUrl, err := apiBaseUrl()
		if err != nil {
			return nil, err
		}
		url := fmt.Sprintf("%s/address/%s/utxo", baseUrl, address)
		resp, err := http.Get(url)
		if err != nil {
			return nil, err
		}
		data, err := ioutil.ReadAll(resp.Body)
		if err != nil {
			return nil, err
		}
		var respBody interface{}
		if err := json.Unmarshal(data, &respBody); err != nil {
			return nil, err
		}
		return respBody.([]interface{}), nil
	}

	utxos := []map[string]interface{}{}
	for len(utxos) <= 0 {
		time.Sleep(1 * time.Second)
		u, err := getUtxos(address)
		if err != nil {
			return nil, err
		}
		for _, unspent := range u {
			utxo := unspent.(map[string]interface{})
			utxos = append(utxos, utxo)
		}
	}

	return utxos, nil
}

func broadcast(txHex string) (string, error) {
	baseUrl, err := apiBaseUrl()
	if err != nil {
		return "", err
	}
	url := fmt.Sprintf("%s/tx", baseUrl)

	resp, err := http.Post(url, "text/plain", strings.NewReader(txHex))
	if err != nil {
		return "", err
	}

	data, err := ioutil.ReadAll(resp.Body)
	if err != nil {
		return "", err
	}

	res := string(data)
	if len(res) <= 0 || strings.Contains(res, "sendrawtransaction") {
		return "", fmt.Errorf("failed to broadcast tx: %s", res)
	}
	return res, nil
}

func fetchTx(txId string) (string, error) {
	baseUrl, err := apiBaseUrl()
	if err != nil {
		return "", err
	}
	url := fmt.Sprintf("%s/tx/%s/hex", baseUrl, txId)

	resp, err := http.Get(url)
	if err != nil {
		return "", err
	}

	data, err := ioutil.ReadAll(resp.Body)
	if err != nil {
		return "", err
	}

	return string(data), nil
}

func apiBaseUrl() (string, error) {
	u, ok := os.LookupEnv("API_URL")
	if !ok {
		return "", errors.New("API_URL environment variable is not set")
	}
	return u, nil
}

func b2h(buf []byte) string {
	return hex.EncodeToString(buf)
}

func h2b(str string) []byte {
	buf, _ := hex.DecodeString(str)
	return buf
}<|MERGE_RESOLUTION|>--- conflicted
+++ resolved
@@ -1801,16 +1801,8 @@
 			}
 		}
 
-<<<<<<< HEAD
-		sig, err := prvkey.Sign(sigHash[:])
-		if err != nil {
-			return err
-		}
-		sigWithHashType := append(sig.Serialize(), byte(txscript.SigHashAll|transaction.SighashRangeproof))
-=======
 		sig := ecdsa.Sign(prvkey, sigHash[:])
 		sigWithHashType := append(sig.Serialize(), byte(txscript.SigHashAll))
->>>>>>> 2a17f279
 
 		var witPubkeyScript []byte
 		var witScript []byte
