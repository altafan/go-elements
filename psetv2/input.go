--- conflicted
+++ resolved
@@ -201,7 +201,6 @@
 		len(i.IssuanceInflationKeysRangeproof) == 0 {
 		return ErrInInvalidIssuanceBlinding
 	}
-<<<<<<< HEAD
 
 	if i.TaprootInternalKey != nil && !validateXOnlyPubkey(i.TaprootInternalKey) {
 		return ErrInInvalidTaprootInternalKey
@@ -229,8 +228,6 @@
 		}
 	}
 
-=======
->>>>>>> 4967d62e
 	return nil
 }
 
